{
  "generators": {
    "address": 7,
    "nonce": 0
  },
  "auth": [
    [],
    [
      [
        "GAAAAAAAAAAAAAAAAAAAAAAAAAAAAAAAAAAAAAAAAAAAAAAAAAAANHUF",
        {
          "function": {
            "contract_fn": {
              "contract_address": "CACMVW2KK4H5FZDFF2AUCAKQTEJMZZWJUIZF23XMRVYQBSXYLHZ6BKWN",
              "function_name": "set_admin",
              "args": [
                {
                  "address": "CAAAAAAAAAAAAAAAAAAAAAAAAAAAAAAAAAAAAAAAAAAAAAAAAAAAK3IM"
                }
              ]
            }
          },
          "sub_invocations": []
        }
      ]
    ],
    [
      [
        "CAAAAAAAAAAAAAAAAAAAAAAAAAAAAAAAAAAAAAAAAAAAAAAAAAAAFCT4",
        {
          "function": {
            "contract_fn": {
              "contract_address": "CAAAAAAAAAAAAAAAAAAAAAAAAAAAAAAAAAAAAAAAAAAAAAAAAAAAD2KM",
              "function_name": "register_merchant",
              "args": [
                {
                  "address": "CAAAAAAAAAAAAAAAAAAAAAAAAAAAAAAAAAAAAAAAAAAAAAAAAAAAFCT4"
                },
                {
                  "string": "Test Merchant"
                },
                {
                  "string": "A test merchant for unit tests"
                },
                {
                  "string": "test@merchant.com"
                },
                {
                  "vec": [
                    {
                      "symbol": "Retail"
                    }
                  ]
                }
              ]
            }
          },
          "sub_invocations": []
        }
      ]
    ],
    [
      [
        "CAAAAAAAAAAAAAAAAAAAAAAAAAAAAAAAAAAAAAAAAAAAAAAAAAAAFCT4",
        {
          "function": {
            "contract_fn": {
              "contract_address": "CAAAAAAAAAAAAAAAAAAAAAAAAAAAAAAAAAAAAAAAAAAAAAAAAAAAD2KM",
              "function_name": "add_supported_token",
              "args": [
                {
                  "address": "CAAAAAAAAAAAAAAAAAAAAAAAAAAAAAAAAAAAAAAAAAAAAAAAAAAAFCT4"
                },
                {
                  "address": "CACMVW2KK4H5FZDFF2AUCAKQTEJMZZWJUIZF23XMRVYQBSXYLHZ6BKWN"
                }
              ]
            }
          },
          "sub_invocations": []
        }
      ]
    ],
    [
      [
        "CAAAAAAAAAAAAAAAAAAAAAAAAAAAAAAAAAAAAAAAAAAAAAAAAAAAHK3M",
        {
          "function": {
            "contract_fn": {
              "contract_address": "CAAAAAAAAAAAAAAAAAAAAAAAAAAAAAAAAAAAAAAAAAAAAAAAAAAAD2KM",
              "function_name": "set_admin",
              "args": [
                {
                  "address": "CAAAAAAAAAAAAAAAAAAAAAAAAAAAAAAAAAAAAAAAAAAAAAAAAAAAHK3M"
                }
              ]
            }
          },
          "sub_invocations": []
        }
      ]
    ],
    [
      [
        "CAAAAAAAAAAAAAAAAAAAAAAAAAAAAAAAAAAAAAAAAAAAAAAAAAAAHK3M",
        {
          "function": {
            "contract_fn": {
              "contract_address": "CAAAAAAAAAAAAAAAAAAAAAAAAAAAAAAAAAAAAAAAAAAAAAAAAAAAD2KM",
              "function_name": "set_fee",
              "args": [
                {
                  "u64": 5
                },
                {
                  "address": "CAAAAAAAAAAAAAAAAAAAAAAAAAAAAAAAAAAAAAAAAAAAAAAAAAAAITA4"
                },
                {
                  "address": "CACMVW2KK4H5FZDFF2AUCAKQTEJMZZWJUIZF23XMRVYQBSXYLHZ6BKWN"
                }
              ]
            }
          },
          "sub_invocations": []
        }
      ]
    ],
    [
      [
        "CAAAAAAAAAAAAAAAAAAAAAAAAAAAAAAAAAAAAAAAAAAAAAAAAAAAK3IM",
        {
          "function": {
            "contract_fn": {
              "contract_address": "CACMVW2KK4H5FZDFF2AUCAKQTEJMZZWJUIZF23XMRVYQBSXYLHZ6BKWN",
              "function_name": "mint",
              "args": [
                {
                  "address": "CAAAAAAAAAAAAAAAAAAAAAAAAAAAAAAAAAAAAAAAAAAAAAAAAAAAOLZM"
                },
                {
                  "i128": {
                    "hi": 0,
                    "lo": 100
                  }
                }
              ]
            }
          },
          "sub_invocations": []
        }
      ]
    ],
    [
      [
        "CAAAAAAAAAAAAAAAAAAAAAAAAAAAAAAAAAAAAAAAAAAAAAAAAAAAOLZM",
        {
          "function": {
            "contract_fn": {
              "contract_address": "CAAAAAAAAAAAAAAAAAAAAAAAAAAAAAAAAAAAAAAAAAAAAAAAAAAAD2KM",
              "function_name": "process_payment_with_signature",
              "args": [
                {
                  "address": "CAAAAAAAAAAAAAAAAAAAAAAAAAAAAAAAAAAAAAAAAAAAAAAAAAAAOLZM"
                },
                {
                  "map": [
                    {
                      "key": {
                        "symbol": "amount"
                      },
                      "val": {
                        "i64": 100
                      }
                    },
                    {
                      "key": {
                        "symbol": "expiration"
                      },
                      "val": {
                        "u32": 1000
                      }
                    },
                    {
                      "key": {
                        "symbol": "fee_amount"
                      },
                      "val": {
                        "i128": {
                          "hi": 0,
                          "lo": 0
                        }
                      }
                    },
                    {
                      "key": {
                        "symbol": "merchant_address"
                      },
                      "val": {
                        "address": "CAAAAAAAAAAAAAAAAAAAAAAAAAAAAAAAAAAAAAAAAAAAAAAAAAAAFCT4"
                      }
                    },
                    {
                      "key": {
                        "symbol": "nonce"
                      },
                      "val": {
                        "u32": 12345
                      }
                    },
                    {
                      "key": {
                        "symbol": "order_id"
                      },
                      "val": {
                        "string": "TEST_ORDER_1"
                      }
                    },
                    {
                      "key": {
                        "symbol": "token"
                      },
                      "val": {
                        "address": "CACMVW2KK4H5FZDFF2AUCAKQTEJMZZWJUIZF23XMRVYQBSXYLHZ6BKWN"
                      }
                    }
                  ]
                },
                {
                  "bytes": "02020202020202020202020202020202020202020202020202020202020202020202020202020202020202020202020202020202020202020202020202020202"
                },
                {
                  "bytes": "0101010101010101010101010101010101010101010101010101010101010101"
                }
              ]
            }
          },
          "sub_invocations": [
            {
              "function": {
                "contract_fn": {
                  "contract_address": "CACMVW2KK4H5FZDFF2AUCAKQTEJMZZWJUIZF23XMRVYQBSXYLHZ6BKWN",
                  "function_name": "transfer",
                  "args": [
                    {
                      "address": "CAAAAAAAAAAAAAAAAAAAAAAAAAAAAAAAAAAAAAAAAAAAAAAAAAAAOLZM"
                    },
                    {
                      "address": "CAAAAAAAAAAAAAAAAAAAAAAAAAAAAAAAAAAAAAAAAAAAAAAAAAAAFCT4"
                    },
                    {
                      "i128": {
                        "hi": 0,
                        "lo": 95
                      }
                    }
                  ]
                }
              },
              "sub_invocations": []
            },
            {
              "function": {
                "contract_fn": {
                  "contract_address": "CACMVW2KK4H5FZDFF2AUCAKQTEJMZZWJUIZF23XMRVYQBSXYLHZ6BKWN",
                  "function_name": "transfer",
                  "args": [
                    {
                      "address": "CAAAAAAAAAAAAAAAAAAAAAAAAAAAAAAAAAAAAAAAAAAAAAAAAAAAOLZM"
                    },
                    {
                      "address": "CAAAAAAAAAAAAAAAAAAAAAAAAAAAAAAAAAAAAAAAAAAAAAAAAAAAITA4"
                    },
                    {
                      "i128": {
                        "hi": 0,
                        "lo": 5
                      }
                    }
                  ]
                }
              },
              "sub_invocations": []
            }
          ]
        }
      ]
    ],
    [],
    [],
    []
  ],
  "ledger": {
    "protocol_version": 22,
    "sequence_number": 0,
    "timestamp": 0,
    "network_id": "0000000000000000000000000000000000000000000000000000000000000000",
    "base_reserve": 0,
    "min_persistent_entry_ttl": 4096,
    "min_temp_entry_ttl": 16,
    "max_entry_ttl": 6312000,
    "ledger_entries": [
      [
        {
          "account": {
            "account_id": "GAAAAAAAAAAAAAAAAAAAAAAAAAAAAAAAAAAAAAAAAAAAAAAAAAAANHUF"
          }
        },
        [
          {
            "last_modified_ledger_seq": 0,
            "data": {
              "account": {
                "account_id": "GAAAAAAAAAAAAAAAAAAAAAAAAAAAAAAAAAAAAAAAAAAAAAAAAAAANHUF",
                "balance": 0,
                "seq_num": 0,
                "num_sub_entries": 0,
                "inflation_dest": null,
                "flags": 0,
                "home_domain": "",
                "thresholds": "01010101",
                "signers": [],
                "ext": "v0"
              }
            },
            "ext": "v0"
          },
          null
        ]
      ],
      [
        {
          "contract_data": {
            "contract": "GAAAAAAAAAAAAAAAAAAAAAAAAAAAAAAAAAAAAAAAAAAAAAAAAAAANHUF",
            "key": {
              "ledger_key_nonce": {
                "nonce": 801925984706572462
              }
            },
            "durability": "temporary"
          }
        },
        [
          {
            "last_modified_ledger_seq": 0,
            "data": {
              "contract_data": {
                "ext": "v0",
                "contract": "GAAAAAAAAAAAAAAAAAAAAAAAAAAAAAAAAAAAAAAAAAAAAAAAAAAANHUF",
                "key": {
                  "ledger_key_nonce": {
                    "nonce": 801925984706572462
                  }
                },
                "durability": "temporary",
                "val": "void"
              }
            },
            "ext": "v0"
          },
          6311999
        ]
      ],
      [
        {
          "contract_data": {
            "contract": "CAAAAAAAAAAAAAAAAAAAAAAAAAAAAAAAAAAAAAAAAAAAAAAAAAAAD2KM",
            "key": "ledger_key_contract_instance",
            "durability": "persistent"
          }
        },
        [
          {
            "last_modified_ledger_seq": 0,
            "data": {
              "contract_data": {
                "ext": "v0",
                "contract": "CAAAAAAAAAAAAAAAAAAAAAAAAAAAAAAAAAAAAAAAAAAAAAAAAAAAD2KM",
                "key": "ledger_key_contract_instance",
                "durability": "persistent",
                "val": {
                  "contract_instance": {
                    "executable": {
                      "wasm": "e3b0c44298fc1c149afbf4c8996fb92427ae41e4649b934ca495991b7852b855"
                    },
                    "storage": [
                      {
                        "key": {
                          "symbol": "admin"
                        },
                        "val": {
                          "address": "CAAAAAAAAAAAAAAAAAAAAAAAAAAAAAAAAAAAAAAAAAAAAAAAAAAAHK3M"
                        }
                      },
                      {
                        "key": {
                          "symbol": "fee"
                        },
                        "val": {
                          "map": [
                            {
                              "key": {
                                "symbol": "fee_collector"
                              },
                              "val": {
                                "address": "CAAAAAAAAAAAAAAAAAAAAAAAAAAAAAAAAAAAAAAAAAAAAAAAAAAAITA4"
                              }
                            },
                            {
                              "key": {
                                "symbol": "fee_rate"
                              },
                              "val": {
                                "u64": 5
                              }
                            },
                            {
                              "key": {
                                "symbol": "fee_token"
                              },
                              "val": {
                                "address": "CACMVW2KK4H5FZDFF2AUCAKQTEJMZZWJUIZF23XMRVYQBSXYLHZ6BKWN"
                              }
                            }
                          ]
                        }
                      },
                      {
                        "key": {
                          "symbol": "merchants"
                        },
                        "val": {
                          "map": [
                            {
                              "key": {
                                "address": "CAAAAAAAAAAAAAAAAAAAAAAAAAAAAAAAAAAAAAAAAAAAAAAAAAAAFCT4"
                              },
                              "val": {
                                "map": [
                                  {
                                    "key": {
                                      "symbol": "flags"
                                    },
                                    "val": {
                                      "u32": 1
                                    }
                                  },
                                  {
                                    "key": {
                                      "symbol": "category"
                                    },
                                    "val": {
                                      "vec": [
                                        {
                                          "symbol": "Retail"
                                        }
                                      ]
                                    }
                                  },
                                  {
                                    "key": {
                                      "symbol": "contact_info"
                                    },
                                    "val": {
                                      "string": "test@merchant.com"
                                    }
                                  },
                                  {
                                    "key": {
                                      "symbol": "description"
                                    },
                                    "val": {
                                      "string": "A test merchant for unit tests"
                                    }
                                  },
                                  {
                                    "key": {
                                      "symbol": "last_activity_timestamp"
                                    },
                                    "val": {
                                      "u64": 0
                                    }
                                  },
                                  {
                                    "key": {
                                      "symbol": "max_transaction_limit"
                                    },
                                    "val": {
                                      "i128": {
                                        "hi": 0,
                                        "lo": 1000000000000
                                      }
                                    }
                                  },
                                  {
                                    "key": {
                                      "symbol": "name"
                                    },
                                    "val": {
                                      "string": "Test Merchant"
                                    }
                                  },
                                  {
                                    "key": {
                                      "symbol": "registration_timestamp"
                                    },
                                    "val": {
                                      "u64": 0
                                    }
                                  },
                                  {
                                    "key": {
                                      "symbol": "supported_tokens"
                                    },
                                    "val": {
                                      "map": [
                                        {
                                          "key": {
                                            "address": "CACMVW2KK4H5FZDFF2AUCAKQTEJMZZWJUIZF23XMRVYQBSXYLHZ6BKWN"
                                          },
                                          "val": {
                                            "bool": true
                                          }
                                        }
                                      ]
                                    }
                                  },
                                  {
                                    "key": {
                                      "symbol": "token_count"
                                    },
                                    "val": {
                                      "u32": 1
                                    }
                                  },
                                  {
                                    "key": {
                                      "symbol": "wallet_address"
                                    },
                                    "val": {
                                      "address": "CAAAAAAAAAAAAAAAAAAAAAAAAAAAAAAAAAAAAAAAAAAAAAAAAAAAFCT4"
                                    }
                                  }
                                ]
                              }
                            }
                          ]
                        }
                      },
                      {
                        "key": {
<<<<<<< HEAD
                          "symbol": "nonce_trackers"
=======
                          "symbol": "payments"
                        },
                        "val": {
                          "map": [
                            {
                              "key": {
                                "string": "TEST_ORDER_1"
                              },
                              "val": {
                                "map": [
                                  {
                                    "key": {
                                      "symbol": "amount"
                                    },
                                    "val": {
                                      "i128": {
                                        "hi": 0,
                                        "lo": 100
                                      }
                                    }
                                  },
                                  {
                                    "key": {
                                      "symbol": "merchant_address"
                                    },
                                    "val": {
                                      "address": "CAAAAAAAAAAAAAAAAAAAAAAAAAAAAAAAAAAAAAAAAAAAAAAAAAAAFCT4"
                                    }
                                  },
                                  {
                                    "key": {
                                      "symbol": "order_id"
                                    },
                                    "val": {
                                      "string": "TEST_ORDER_1"
                                    }
                                  },
                                  {
                                    "key": {
                                      "symbol": "paid_at"
                                    },
                                    "val": {
                                      "u64": 0
                                    }
                                  },
                                  {
                                    "key": {
                                      "symbol": "payer_address"
                                    },
                                    "val": {
                                      "address": "CAAAAAAAAAAAAAAAAAAAAAAAAAAAAAAAAAAAAAAAAAAAAAAAAAAAK3IM"
                                    }
                                  },
                                  {
                                    "key": {
                                      "symbol": "refunded_amount"
                                    },
                                    "val": {
                                      "i128": {
                                        "hi": 0,
                                        "lo": 0
                                      }
                                    }
                                  },
                                  {
                                    "key": {
                                      "symbol": "token"
                                    },
                                    "val": {
                                      "address": "CCABDO7UZXYE4W6GVSEGSNNZTKSLFQGKXXQTH6OX7M7GKZ4Z6CUJNGZN"
                                    }
                                  }
                                ]
                              }
                            }
                          ]
                        }
                      },
                      {
                        "key": {
                          "symbol": "used_nonces"
>>>>>>> 67a9cac5
                        },
                        "val": {
                          "map": [
                            {
                              "key": {
                                "address": "CAAAAAAAAAAAAAAAAAAAAAAAAAAAAAAAAAAAAAAAAAAAAAAAAAAAFCT4"
                              },
                              "val": {
                                "map": [
                                  {
                                    "key": {
                                      "symbol": "highest_nonce"
                                    },
                                    "val": {
                                      "u32": 12345
                                    }
                                  },
                                  {
                                    "key": {
                                      "symbol": "nonce_bitmap"
                                    },
                                    "val": {
                                      "map": [
                                        {
                                          "key": {
                                            "u32": 385
                                          },
                                          "val": {
                                            "u32": 33554432
                                          }
                                        }
                                      ]
                                    }
                                  }
                                ]
                              }
                            }
                          ]
                        }
                      }
                    ]
                  }
                }
              }
            },
            "ext": "v0"
          },
          4095
        ]
      ],
      [
        {
          "contract_data": {
            "contract": "CAAAAAAAAAAAAAAAAAAAAAAAAAAAAAAAAAAAAAAAAAAAAAAAAAAAFCT4",
            "key": {
              "ledger_key_nonce": {
                "nonce": 1033654523790656264
              }
            },
            "durability": "temporary"
          }
        },
        [
          {
            "last_modified_ledger_seq": 0,
            "data": {
              "contract_data": {
                "ext": "v0",
                "contract": "CAAAAAAAAAAAAAAAAAAAAAAAAAAAAAAAAAAAAAAAAAAAAAAAAAAAFCT4",
                "key": {
                  "ledger_key_nonce": {
                    "nonce": 1033654523790656264
                  }
                },
                "durability": "temporary",
                "val": "void"
              }
            },
            "ext": "v0"
          },
          6311999
        ]
      ],
      [
        {
          "contract_data": {
            "contract": "CAAAAAAAAAAAAAAAAAAAAAAAAAAAAAAAAAAAAAAAAAAAAAAAAAAAFCT4",
            "key": {
              "ledger_key_nonce": {
                "nonce": 5541220902715666415
              }
            },
            "durability": "temporary"
          }
        },
        [
          {
            "last_modified_ledger_seq": 0,
            "data": {
              "contract_data": {
                "ext": "v0",
                "contract": "CAAAAAAAAAAAAAAAAAAAAAAAAAAAAAAAAAAAAAAAAAAAAAAAAAAAFCT4",
                "key": {
                  "ledger_key_nonce": {
                    "nonce": 5541220902715666415
                  }
                },
                "durability": "temporary",
                "val": "void"
              }
            },
            "ext": "v0"
          },
          6311999
        ]
      ],
      [
        {
          "contract_data": {
            "contract": "CAAAAAAAAAAAAAAAAAAAAAAAAAAAAAAAAAAAAAAAAAAAAAAAAAAAHK3M",
            "key": {
              "ledger_key_nonce": {
                "nonce": 2032731177588607455
              }
            },
            "durability": "temporary"
          }
        },
        [
          {
            "last_modified_ledger_seq": 0,
            "data": {
              "contract_data": {
                "ext": "v0",
                "contract": "CAAAAAAAAAAAAAAAAAAAAAAAAAAAAAAAAAAAAAAAAAAAAAAAAAAAHK3M",
                "key": {
                  "ledger_key_nonce": {
                    "nonce": 2032731177588607455
                  }
                },
                "durability": "temporary",
                "val": "void"
              }
            },
            "ext": "v0"
          },
          6311999
        ]
      ],
      [
        {
          "contract_data": {
            "contract": "CAAAAAAAAAAAAAAAAAAAAAAAAAAAAAAAAAAAAAAAAAAAAAAAAAAAHK3M",
            "key": {
              "ledger_key_nonce": {
                "nonce": 4837995959683129791
              }
            },
            "durability": "temporary"
          }
        },
        [
          {
            "last_modified_ledger_seq": 0,
            "data": {
              "contract_data": {
                "ext": "v0",
                "contract": "CAAAAAAAAAAAAAAAAAAAAAAAAAAAAAAAAAAAAAAAAAAAAAAAAAAAHK3M",
                "key": {
                  "ledger_key_nonce": {
                    "nonce": 4837995959683129791
                  }
                },
                "durability": "temporary",
                "val": "void"
              }
            },
            "ext": "v0"
          },
          6311999
        ]
      ],
      [
        {
          "contract_data": {
            "contract": "CAAAAAAAAAAAAAAAAAAAAAAAAAAAAAAAAAAAAAAAAAAAAAAAAAAAK3IM",
            "key": {
              "ledger_key_nonce": {
                "nonce": 4270020994084947596
              }
            },
            "durability": "temporary"
          }
        },
        [
          {
            "last_modified_ledger_seq": 0,
            "data": {
              "contract_data": {
                "ext": "v0",
                "contract": "CAAAAAAAAAAAAAAAAAAAAAAAAAAAAAAAAAAAAAAAAAAAAAAAAAAAK3IM",
                "key": {
                  "ledger_key_nonce": {
                    "nonce": 4270020994084947596
                  }
                },
                "durability": "temporary",
                "val": "void"
              }
            },
            "ext": "v0"
          },
          6311999
        ]
      ],
      [
        {
          "contract_data": {
            "contract": "CAAAAAAAAAAAAAAAAAAAAAAAAAAAAAAAAAAAAAAAAAAAAAAAAAAAOLZM",
            "key": {
              "ledger_key_nonce": {
                "nonce": 8370022561469687789
              }
            },
            "durability": "temporary"
          }
        },
        [
          {
            "last_modified_ledger_seq": 0,
            "data": {
              "contract_data": {
                "ext": "v0",
                "contract": "CAAAAAAAAAAAAAAAAAAAAAAAAAAAAAAAAAAAAAAAAAAAAAAAAAAAOLZM",
                "key": {
                  "ledger_key_nonce": {
                    "nonce": 8370022561469687789
                  }
                },
                "durability": "temporary",
                "val": "void"
              }
            },
            "ext": "v0"
          },
          6311999
        ]
      ],
      [
        {
          "contract_data": {
            "contract": "CACMVW2KK4H5FZDFF2AUCAKQTEJMZZWJUIZF23XMRVYQBSXYLHZ6BKWN",
            "key": {
              "vec": [
                {
                  "symbol": "Balance"
                },
                {
                  "address": "CAAAAAAAAAAAAAAAAAAAAAAAAAAAAAAAAAAAAAAAAAAAAAAAAAAAFCT4"
                }
              ]
            },
            "durability": "persistent"
          }
        },
        [
          {
            "last_modified_ledger_seq": 0,
            "data": {
              "contract_data": {
                "ext": "v0",
                "contract": "CACMVW2KK4H5FZDFF2AUCAKQTEJMZZWJUIZF23XMRVYQBSXYLHZ6BKWN",
                "key": {
                  "vec": [
                    {
                      "symbol": "Balance"
                    },
                    {
                      "address": "CAAAAAAAAAAAAAAAAAAAAAAAAAAAAAAAAAAAAAAAAAAAAAAAAAAAFCT4"
                    }
                  ]
                },
                "durability": "persistent",
                "val": {
                  "map": [
                    {
                      "key": {
                        "symbol": "amount"
                      },
                      "val": {
                        "i128": {
                          "hi": 0,
                          "lo": 95
                        }
                      }
                    },
                    {
                      "key": {
                        "symbol": "authorized"
                      },
                      "val": {
                        "bool": true
                      }
                    },
                    {
                      "key": {
                        "symbol": "clawback"
                      },
                      "val": {
                        "bool": false
                      }
                    }
                  ]
                }
              }
            },
            "ext": "v0"
          },
          518400
        ]
      ],
      [
        {
          "contract_data": {
            "contract": "CACMVW2KK4H5FZDFF2AUCAKQTEJMZZWJUIZF23XMRVYQBSXYLHZ6BKWN",
            "key": {
              "vec": [
                {
                  "symbol": "Balance"
                },
                {
                  "address": "CAAAAAAAAAAAAAAAAAAAAAAAAAAAAAAAAAAAAAAAAAAAAAAAAAAAITA4"
                }
              ]
            },
            "durability": "persistent"
          }
        },
        [
          {
            "last_modified_ledger_seq": 0,
            "data": {
              "contract_data": {
                "ext": "v0",
                "contract": "CACMVW2KK4H5FZDFF2AUCAKQTEJMZZWJUIZF23XMRVYQBSXYLHZ6BKWN",
                "key": {
                  "vec": [
                    {
                      "symbol": "Balance"
                    },
                    {
                      "address": "CAAAAAAAAAAAAAAAAAAAAAAAAAAAAAAAAAAAAAAAAAAAAAAAAAAAITA4"
                    }
                  ]
                },
                "durability": "persistent",
                "val": {
                  "map": [
                    {
                      "key": {
                        "symbol": "amount"
                      },
                      "val": {
                        "i128": {
                          "hi": 0,
                          "lo": 5
                        }
                      }
                    },
                    {
                      "key": {
                        "symbol": "authorized"
                      },
                      "val": {
                        "bool": true
                      }
                    },
                    {
                      "key": {
                        "symbol": "clawback"
                      },
                      "val": {
                        "bool": false
                      }
                    }
                  ]
                }
              }
            },
            "ext": "v0"
          },
          518400
        ]
      ],
      [
        {
          "contract_data": {
            "contract": "CACMVW2KK4H5FZDFF2AUCAKQTEJMZZWJUIZF23XMRVYQBSXYLHZ6BKWN",
            "key": {
              "vec": [
                {
                  "symbol": "Balance"
                },
                {
                  "address": "CAAAAAAAAAAAAAAAAAAAAAAAAAAAAAAAAAAAAAAAAAAAAAAAAAAAOLZM"
                }
              ]
            },
            "durability": "persistent"
          }
        },
        [
          {
            "last_modified_ledger_seq": 0,
            "data": {
              "contract_data": {
                "ext": "v0",
                "contract": "CACMVW2KK4H5FZDFF2AUCAKQTEJMZZWJUIZF23XMRVYQBSXYLHZ6BKWN",
                "key": {
                  "vec": [
                    {
                      "symbol": "Balance"
                    },
                    {
                      "address": "CAAAAAAAAAAAAAAAAAAAAAAAAAAAAAAAAAAAAAAAAAAAAAAAAAAAOLZM"
                    }
                  ]
                },
                "durability": "persistent",
                "val": {
                  "map": [
                    {
                      "key": {
                        "symbol": "amount"
                      },
                      "val": {
                        "i128": {
                          "hi": 0,
                          "lo": 0
                        }
                      }
                    },
                    {
                      "key": {
                        "symbol": "authorized"
                      },
                      "val": {
                        "bool": true
                      }
                    },
                    {
                      "key": {
                        "symbol": "clawback"
                      },
                      "val": {
                        "bool": false
                      }
                    }
                  ]
                }
              }
            },
            "ext": "v0"
          },
          518400
        ]
      ],
      [
        {
          "contract_data": {
            "contract": "CACMVW2KK4H5FZDFF2AUCAKQTEJMZZWJUIZF23XMRVYQBSXYLHZ6BKWN",
            "key": "ledger_key_contract_instance",
            "durability": "persistent"
          }
        },
        [
          {
            "last_modified_ledger_seq": 0,
            "data": {
              "contract_data": {
                "ext": "v0",
                "contract": "CACMVW2KK4H5FZDFF2AUCAKQTEJMZZWJUIZF23XMRVYQBSXYLHZ6BKWN",
                "key": "ledger_key_contract_instance",
                "durability": "persistent",
                "val": {
                  "contract_instance": {
                    "executable": "stellar_asset",
                    "storage": [
                      {
                        "key": {
                          "symbol": "METADATA"
                        },
                        "val": {
                          "map": [
                            {
                              "key": {
                                "symbol": "decimal"
                              },
                              "val": {
                                "u32": 7
                              }
                            },
                            {
                              "key": {
                                "symbol": "name"
                              },
                              "val": {
                                "string": "aaa:GAAAAAAAAAAAAAAAAAAAAAAAAAAAAAAAAAAAAAAAAAAAAAAAAAAANHUF"
                              }
                            },
                            {
                              "key": {
                                "symbol": "symbol"
                              },
                              "val": {
                                "string": "aaa"
                              }
                            }
                          ]
                        }
                      },
                      {
                        "key": {
                          "vec": [
                            {
                              "symbol": "Admin"
                            }
                          ]
                        },
                        "val": {
                          "address": "CAAAAAAAAAAAAAAAAAAAAAAAAAAAAAAAAAAAAAAAAAAAAAAAAAAAK3IM"
                        }
                      },
                      {
                        "key": {
                          "vec": [
                            {
                              "symbol": "AssetInfo"
                            }
                          ]
                        },
                        "val": {
                          "vec": [
                            {
                              "symbol": "AlphaNum4"
                            },
                            {
                              "map": [
                                {
                                  "key": {
                                    "symbol": "asset_code"
                                  },
                                  "val": {
                                    "string": "aaa\\0"
                                  }
                                },
                                {
                                  "key": {
                                    "symbol": "issuer"
                                  },
                                  "val": {
                                    "bytes": "0000000000000000000000000000000000000000000000000000000000000006"
                                  }
                                }
                              ]
                            }
                          ]
                        }
                      }
                    ]
                  }
                }
              }
            },
            "ext": "v0"
          },
          120960
        ]
      ],
      [
        {
          "contract_code": {
            "hash": "e3b0c44298fc1c149afbf4c8996fb92427ae41e4649b934ca495991b7852b855"
          }
        },
        [
          {
            "last_modified_ledger_seq": 0,
            "data": {
              "contract_code": {
                "ext": "v0",
                "hash": "e3b0c44298fc1c149afbf4c8996fb92427ae41e4649b934ca495991b7852b855",
                "code": ""
              }
            },
            "ext": "v0"
          },
          4095
        ]
      ]
    ]
  },
  "events": []
}<|MERGE_RESOLUTION|>--- conflicted
+++ resolved
@@ -548,9 +548,6 @@
                       },
                       {
                         "key": {
-<<<<<<< HEAD
-                          "symbol": "nonce_trackers"
-=======
                           "symbol": "payments"
                         },
                         "val": {
@@ -632,7 +629,6 @@
                       {
                         "key": {
                           "symbol": "used_nonces"
->>>>>>> 67a9cac5
                         },
                         "val": {
                           "map": [
