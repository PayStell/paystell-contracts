--- conflicted
+++ resolved
@@ -1,13 +1,9 @@
 use soroban_sdk::{
-    contracttype, log, Address, Env, Map, Symbol, Vec
+    contracttype, log, Address, Env, Map, Symbol, Vec,
 };
 use crate::{
-<<<<<<< HEAD
-    types::{Merchant, MultiSigPayment, PaymentRecord},
-=======
->>>>>>> 044d1f07
     error::PaymentError,
-    types::{Fee, Merchant},
+    types::{Fee, Merchant, MultiSigPayment, PaymentRecord},
 };
 
 #[contracttype]
@@ -16,17 +12,16 @@
     Initialized,
     Merchants,
     UsedNonces,
-<<<<<<< HEAD
+    // Multi-signature
     MultiSigPayments,
     PaymentHistory,
     PaymentCounter,
-=======
+    // Admin / pause / fee
     Paused,
     PausedAdmin,
     PausedUntil,
     Admin,
     Fee,
->>>>>>> 044d1f07
 }
 
 impl DataKey {
@@ -35,17 +30,14 @@
             DataKey::Initialized => Symbol::new(env, "initialized"),
             DataKey::Merchants => Symbol::new(env, "merchants"),
             DataKey::UsedNonces => Symbol::new(env, "used_nonces"),
-<<<<<<< HEAD
             DataKey::MultiSigPayments => Symbol::new(env, "multisig_payments"),
             DataKey::PaymentHistory => Symbol::new(env, "payment_history"),
             DataKey::PaymentCounter => Symbol::new(env, "payment_counter"),
-=======
             DataKey::Paused => Symbol::new(env, "paused"),
             DataKey::PausedAdmin => Symbol::new(env, "paused_admin"),
             DataKey::PausedUntil => Symbol::new(env, "paused_until"),
             DataKey::Admin => Symbol::new(env, "admin"),
             DataKey::Fee => Symbol::new(env, "fee"),
->>>>>>> 044d1f07
         }
     }
 }
@@ -59,64 +51,74 @@
         Self { env }
     }
 
-    pub fn set_pause_admin_internal(&self, admin: Address, new_admin: Address) -> Result<(), PaymentError> {
+    // ===== Pause management =====
+    pub fn set_pause_admin_internal(
+        &self,
+        admin: Address,
+        new_admin: Address,
+    ) -> Result<(), PaymentError> {
         self.require_admin(&admin)?;
-
-        self.env.storage().instance().set(
-            &DataKey::PausedAdmin.as_symbol(self.env),
-            &new_admin,
-        );
+        self.env
+            .storage()
+            .instance()
+            .set(&DataKey::PausedAdmin.as_symbol(self.env), &new_admin);
         Ok(())
     }
 
     pub fn set_pause_until(&self, timestamp: u64) {
-        self.env.storage().instance().set(
-            &DataKey::PausedUntil.as_symbol(self.env),
-            &timestamp,
-        );
+        self.env
+            .storage()
+            .instance()
+            .set(&DataKey::PausedUntil.as_symbol(self.env), &timestamp);
     }
 
     pub fn get_pause_admin(&self) -> Result<Address, PaymentError> {
-        self.env.storage().instance().get(
-            &DataKey::PausedAdmin.as_symbol(self.env),
-        ).ok_or(PaymentError::AdminNotFound)
+        self.env
+            .storage()
+            .instance()
+            .get(&DataKey::PausedAdmin.as_symbol(self.env))
+            .ok_or(PaymentError::AdminNotFound)
     }
 
     pub fn set_pause(&self) {
-        self.env.storage().instance().set(
-            &DataKey::Paused.as_symbol(self.env),
-            &true,
-        );
+        self.env
+            .storage()
+            .instance()
+            .set(&DataKey::Paused.as_symbol(self.env), &true);
     }
 
     pub fn set_unpause(&self) {
-        self.env.storage().instance().set(
-            &DataKey::Paused.as_symbol(self.env),
-            &false,
-        );
-    }
-
-    pub fn is_paused(&self) -> bool  {
-        let pause = self.env.storage().instance()
-            .get(&DataKey::Paused.as_symbol(self.env),)
+        self.env
+            .storage()
+            .instance()
+            .set(&DataKey::Paused.as_symbol(self.env), &false);
+    }
+
+    pub fn is_paused(&self) -> bool {
+        let pause = self
+            .env
+            .storage()
+            .instance()
+            .get(&DataKey::Paused.as_symbol(self.env))
             .unwrap_or(false);
         log!(&self.env, "pause: {}", pause);
-        
-
-        let pause_until: u64 = self.env.storage().instance()
-            .get(&DataKey::PausedUntil.as_symbol(self.env),)
+
+        let pause_until: u64 = self
+            .env
+            .storage()
+            .instance()
+            .get(&DataKey::PausedUntil.as_symbol(self.env))
             .unwrap_or(0);
         log!(&self.env, "pause_until: {}", pause_until);
 
-
         let current_time = self.env.ledger().timestamp();
-
         if !pause && (pause_until == 0 || current_time > pause_until) {
-            return false
-        } 
+            return false;
+        }
         true
     }
 
+    // ===== Merchant management =====
     pub fn save_merchant(&self, address: &Address, merchant: &Merchant) {
         let mut merchants = self.get_merchants_map();
         merchants.set(address.clone(), merchant.clone());
@@ -172,39 +174,40 @@
             .unwrap_or_else(|| Vec::new(self.env))
     }
 
-<<<<<<< HEAD
-    // Multi-signature payment storage methods
+    // ===== Multi-signature payment management =====
     pub fn save_multisig_payment(&self, payment: &MultiSigPayment) {
         let mut payments = self.get_multisig_payments_map();
         payments.set(payment.payment_id, payment.clone());
-        self.env.storage().instance().set(
-            &DataKey::MultiSigPayments.as_symbol(self.env),
-            &payments,
-        );
-    }
-
-    pub fn get_multisig_payment(&self, payment_id: u128) -> Result<MultiSigPayment, PaymentError> {
+        self.env
+            .storage()
+            .instance()
+            .set(&DataKey::MultiSigPayments.as_symbol(self.env), &payments);
+    }
+
+    pub fn get_multisig_payment(
+        &self,
+        payment_id: u128,
+    ) -> Result<MultiSigPayment, PaymentError> {
         let payments = self.get_multisig_payments_map();
-        payments.get(payment_id)
-            .ok_or(PaymentError::PaymentNotFound)
+        payments.get(payment_id).ok_or(PaymentError::PaymentNotFound)
     }
 
     pub fn remove_multisig_payment(&self, payment_id: u128) {
         let mut payments = self.get_multisig_payments_map();
         payments.remove(payment_id);
-        self.env.storage().instance().set(
-            &DataKey::MultiSigPayments.as_symbol(self.env),
-            &payments,
-        );
+        self.env
+            .storage()
+            .instance()
+            .set(&DataKey::MultiSigPayments.as_symbol(self.env), &payments);
     }
 
     pub fn archive_payment(&self, record: &PaymentRecord) {
         let mut history = self.get_payment_history_map();
         history.set(record.payment_id, record.clone());
-        self.env.storage().instance().set(
-            &DataKey::PaymentHistory.as_symbol(self.env),
-            &history,
-        );
+        self.env
+            .storage()
+            .instance()
+            .set(&DataKey::PaymentHistory.as_symbol(self.env), &history);
     }
 
     #[allow(dead_code)]
@@ -214,28 +217,37 @@
     }
 
     pub fn get_next_payment_id(&self) -> u128 {
-        let current_counter: u128 = self.env.storage().instance()
+        let current_counter: u128 = self
+            .env
+            .storage()
+            .instance()
             .get(&DataKey::PaymentCounter.as_symbol(self.env))
             .unwrap_or(0);
         let next_id = current_counter + 1;
-        self.env.storage().instance().set(
-            &DataKey::PaymentCounter.as_symbol(self.env),
-            &next_id,
-        );
+        self.env
+            .storage()
+            .instance()
+            .set(&DataKey::PaymentCounter.as_symbol(self.env), &next_id);
         next_id
     }
 
     fn get_multisig_payments_map(&self) -> Map<u128, MultiSigPayment> {
-        self.env.storage().instance()
+        self.env
+            .storage()
+            .instance()
             .get(&DataKey::MultiSigPayments.as_symbol(self.env))
             .unwrap_or_else(|| Map::new(self.env))
     }
 
     fn get_payment_history_map(&self) -> Map<u128, PaymentRecord> {
-        self.env.storage().instance()
+        self.env
+            .storage()
+            .instance()
             .get(&DataKey::PaymentHistory.as_symbol(self.env))
             .unwrap_or_else(|| Map::new(self.env))
-=======
+    }
+
+    // ===== Admin and fee management =====
     pub fn set_admin(&self, admin: &Address) {
         self.env
             .storage()
@@ -250,15 +262,17 @@
             .instance()
             .get(&DataKey::Admin.as_symbol(self.env))
             .ok_or(PaymentError::AdminNotFound)?;
-
         if stored_admin != *admin {
             return Err(PaymentError::NotAuthorized);
         }
-
         Ok(())
     }
 
-    pub fn set_fee_info(&self, fee: &Fee, admin: &Address) -> Result<(), PaymentError> {
+    pub fn set_fee_info(
+        &self,
+        fee: &Fee,
+        admin: &Address,
+    ) -> Result<(), PaymentError> {
         self.require_admin(admin)?;
         if fee.fee_rate > 10 {
             return Err(PaymentError::InvalidFeeRate);
@@ -279,33 +293,28 @@
     }
 
     pub fn get_fee_rate(&self) -> u64 {
-        let fee_info: Option<Fee> = self
-            .env
-            .storage()
-            .instance()
-            .get(&DataKey::Fee.as_symbol(self.env));
-        match fee_info {
-            Some(fee) => fee.fee_rate,
-            None => 0,
-        }
+        self.env
+            .storage()
+            .instance()
+            .get::<_, Fee>(&DataKey::Fee.as_symbol(self.env))
+            .map(|f| f.fee_rate)
+            .unwrap_or(0)
     }
 
     pub fn get_fee_collector(&self) -> Option<Address> {
-        let fee_info: Option<Fee> = self
-            .env
-            .storage()
-            .instance()
-            .get(&DataKey::Fee.as_symbol(self.env));
-        fee_info.map(|fee| fee.fee_collector)
+        self.env
+            .storage()
+            .instance()
+            .get::<_, Fee>(&DataKey::Fee.as_symbol(self.env))
+            .map(|f| f.fee_collector)
     }
 
     pub fn get_fee_token(&self) -> Option<Address> {
-        let fee_info: Option<Fee> = self
-            .env
-            .storage()
-            .instance()
-            .get(&DataKey::Fee.as_symbol(self.env));
-        fee_info.map(|fee| fee.fee_token)
+        self.env
+            .storage()
+            .instance()
+            .get::<_, Fee>(&DataKey::Fee.as_symbol(self.env))
+            .map(|f| f.fee_token)
     }
 
     pub fn calculate_fee(&self, amount: i128) -> i128 {
@@ -320,6 +329,5 @@
             .storage()
             .instance()
             .get(&DataKey::Admin.as_symbol(self.env))
->>>>>>> 044d1f07
-    }
-}+    }
+}
