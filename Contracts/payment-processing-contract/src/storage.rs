<<<<<<< HEAD
use soroban_sdk::{
    contracttype, log, Address, Env, Map, Symbol, Vec
};
=======
>>>>>>> 56afedd5
use crate::{
    error::PaymentError,
    types::{Fee, Merchant},
};
use soroban_sdk::{contracttype, Address, Env, Map, Symbol, Vec};

#[contracttype]
#[derive(Clone)]
pub enum DataKey {
    Initialized,
    Merchants,
    UsedNonces,
<<<<<<< HEAD
    Paused,
    PausedAdmin,
    PausedUntil,
=======
    Admin,
    Fee,
>>>>>>> 56afedd5
}

impl DataKey {
    fn as_symbol(self, env: &Env) -> Symbol {
        match self {
            DataKey::Initialized => Symbol::new(env, "initialized"),
            DataKey::Merchants => Symbol::new(env, "merchants"),
            DataKey::UsedNonces => Symbol::new(env, "used_nonces"),
<<<<<<< HEAD
            DataKey::Paused => Symbol::new(env, "paused"),
            DataKey::PausedAdmin => Symbol::new(env, "paused_admin"),
            DataKey::PausedUntil => Symbol::new(env, "paused_until"),
=======
            DataKey::Admin => Symbol::new(env, "admin"),
            DataKey::Fee => Symbol::new(env, "fee"),
>>>>>>> 56afedd5
        }
    }
}

pub struct Storage<'a> {
    env: &'a Env,
}

impl<'a> Storage<'a> {
    pub fn new(env: &'a Env) -> Self {
        Self { env }
    }

    pub fn set_initialized(&self) {
        self.env.storage().instance().set(
            &DataKey::Initialized.as_symbol(self.env), 
            &true)
    }

    pub fn is_initialized(&self) -> bool {
       self.env.storage().instance().has(&DataKey::Initialized.as_symbol(self.env)) 
    }

    pub fn set_pause_admin(&self, address: &Address) {
        self.env.storage().instance().set(
            &DataKey::PausedAdmin.as_symbol(self.env),
            &address,
        );
    }

    pub fn set_pause_until(&self, timestamp: u64) {
        self.env.storage().instance().set(
            &DataKey::PausedUntil.as_symbol(self.env),
            &timestamp,
        );
    }

    pub fn get_pause_admin(&self) -> Result<Address, PaymentError> {
        self.env.storage().instance().get(
            &DataKey::PausedAdmin.as_symbol(self.env),
        ).ok_or(PaymentError::AdminNotFound)
    }

    pub fn set_pause(&self) {
        self.env.storage().instance().set(
            &DataKey::Paused.as_symbol(self.env),
            &true,
        );
    }

    pub fn set_unpause(&self) {
        self.env.storage().instance().set(
            &DataKey::Paused.as_symbol(self.env),
            &false,
        );
    }

    pub fn is_paused(&self) -> bool  {
        let pause = self.env.storage().instance()
            .get(&DataKey::Paused.as_symbol(self.env),)
            .unwrap_or(false);
        log!(&self.env, "pause: {}", pause);
        

        let pause_until: u64 = self.env.storage().instance()
            .get(&DataKey::PausedUntil.as_symbol(self.env),)
            .unwrap_or(0);
        log!(&self.env, "pause_until: {}", pause_until);


        let current_time = self.env.ledger().timestamp();

        if !pause && (pause_until == 0 || current_time > pause_until) {
            return false
        } 
        true
    }

    pub fn save_merchant(&self, address: &Address, merchant: &Merchant) {
        let mut merchants = self.get_merchants_map();
        merchants.set(address.clone(), merchant.clone());
        self.env
            .storage()
            .instance()
            .set(&DataKey::Merchants.as_symbol(self.env), &merchants);
    }

    pub fn get_merchant(&self, address: &Address) -> Result<Merchant, PaymentError> {
        let merchants = self.get_merchants_map();
        merchants
            .get(address.clone())
            .ok_or(PaymentError::MerchantNotFound)
    }

    pub fn is_nonce_used(&self, merchant: &Address, nonce: u64) -> bool {
        let nonces = self.get_merchant_nonces(merchant);
        nonces.contains(&nonce)
    }

    pub fn mark_nonce_used(&self, merchant: &Address, nonce: u64) {
        let mut nonces = self.get_merchant_nonces(merchant);
        nonces.push_back(nonce);
        let mut used_nonces = self.get_used_nonces_map();
        used_nonces.set(merchant.clone(), nonces);
        self.env
            .storage()
            .instance()
            .set(&DataKey::UsedNonces.as_symbol(self.env), &used_nonces);
    }

    fn get_merchants_map(&self) -> Map<Address, Merchant> {
        self.env
            .storage()
            .instance()
            .get(&DataKey::Merchants.as_symbol(self.env))
            .unwrap_or_else(|| Map::new(self.env))
    }

    fn get_used_nonces_map(&self) -> Map<Address, Vec<u64>> {
        self.env
            .storage()
            .instance()
            .get(&DataKey::UsedNonces.as_symbol(self.env))
            .unwrap_or_else(|| Map::new(self.env))
    }

    fn get_merchant_nonces(&self, merchant: &Address) -> Vec<u64> {
        let used_nonces = self.get_used_nonces_map();
        used_nonces
            .get(merchant.clone())
            .unwrap_or_else(|| Vec::new(self.env))
    }

    pub fn set_admin(&self, admin: &Address) {
        self.env
            .storage()
            .instance()
            .set(&DataKey::Admin.as_symbol(self.env), &admin);
    }

    fn require_admin(&self, admin: &Address) -> Result<(), PaymentError> {
        let stored_admin: Address = self
            .env
            .storage()
            .instance()
            .get(&DataKey::Admin.as_symbol(self.env))
            .ok_or(PaymentError::AdminNotSet)?;

        if stored_admin != *admin {
            return Err(PaymentError::NotAuthorized);
        }

        Ok(())
    }

    pub fn set_fee_info(&self, fee: &Fee, admin: &Address) -> Result<(), PaymentError> {
        self.require_admin(admin)?;
        if fee.fee_rate > 10 {
            return Err(PaymentError::InvalidFeeRate);
        }
        self.env
            .storage()
            .instance()
            .set(&DataKey::Fee.as_symbol(self.env), &fee.clone());
        self.env.events().publish(
            ("fee_info_set",),
            (
                fee.fee_rate,
                fee.fee_collector.clone(),
                fee.fee_token.clone(),
            ),
        );
        Ok(())
    }

    pub fn get_fee_rate(&self) -> u64 {
        let fee_info: Option<Fee> = self
            .env
            .storage()
            .instance()
            .get(&DataKey::Fee.as_symbol(self.env));
        match fee_info {
            Some(fee) => fee.fee_rate,
            None => 0,
        }
    }

    pub fn get_fee_collector(&self) -> Option<Address> {
        let fee_info: Option<Fee> = self
            .env
            .storage()
            .instance()
            .get(&DataKey::Fee.as_symbol(self.env));
        fee_info.map(|fee| fee.fee_collector)
    }

    pub fn get_fee_token(&self) -> Option<Address> {
        let fee_info: Option<Fee> = self
            .env
            .storage()
            .instance()
            .get(&DataKey::Fee.as_symbol(self.env));
        fee_info.map(|fee| fee.fee_token)
    }

    pub fn calculate_fee(&self, amount: i128) -> i128 {
        let rate = i128::from(self.get_fee_rate());
        let quotient = amount / 100;
        let remainder = amount % 100;
        quotient * rate + (remainder * rate) / 100
    }

    pub fn get_admin(&self) -> Option<Address> {
        self.env
            .storage()
            .instance()
            .get(&DataKey::Admin.as_symbol(self.env))
    }
}<|MERGE_RESOLUTION|>--- conflicted
+++ resolved
@@ -1,9 +1,6 @@
-<<<<<<< HEAD
 use soroban_sdk::{
     contracttype, log, Address, Env, Map, Symbol, Vec
 };
-=======
->>>>>>> 56afedd5
 use crate::{
     error::PaymentError,
     types::{Fee, Merchant},
@@ -16,14 +13,11 @@
     Initialized,
     Merchants,
     UsedNonces,
-<<<<<<< HEAD
     Paused,
     PausedAdmin,
     PausedUntil,
-=======
     Admin,
     Fee,
->>>>>>> 56afedd5
 }
 
 impl DataKey {
@@ -32,14 +26,11 @@
             DataKey::Initialized => Symbol::new(env, "initialized"),
             DataKey::Merchants => Symbol::new(env, "merchants"),
             DataKey::UsedNonces => Symbol::new(env, "used_nonces"),
-<<<<<<< HEAD
             DataKey::Paused => Symbol::new(env, "paused"),
             DataKey::PausedAdmin => Symbol::new(env, "paused_admin"),
             DataKey::PausedUntil => Symbol::new(env, "paused_until"),
-=======
             DataKey::Admin => Symbol::new(env, "admin"),
             DataKey::Fee => Symbol::new(env, "fee"),
->>>>>>> 56afedd5
         }
     }
 }
