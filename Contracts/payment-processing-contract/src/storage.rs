--- conflicted
+++ resolved
@@ -5,25 +5,18 @@
     types::{Merchant, NonceTracker, Fee},
     error::PaymentError,
 };
-<<<<<<< HEAD
 use soroban_sdk::{contracttype, log, Address, Env, Map, Symbol};
-=======
->>>>>>> 044d1f07
 
 #[contracttype]
 #[derive(Clone)]
 pub enum DataKey {
     Initialized,
     Merchants,
-<<<<<<< HEAD
     NonceTrackers,
     // Cache keys for frequently accessed data
     MerchantCache,
     TokenCache,
     // Pause management keys
-=======
-    UsedNonces,
->>>>>>> 044d1f07
     Paused,
     PausedAdmin,
     PausedUntil,
@@ -36,13 +29,9 @@
         match self {
             DataKey::Initialized => Symbol::new(env, "initialized"),
             DataKey::Merchants => Symbol::new(env, "merchants"),
-<<<<<<< HEAD
             DataKey::NonceTrackers => Symbol::new(env, "nonce_trackers"),
             DataKey::MerchantCache => Symbol::new(env, "merchant_cache"),
             DataKey::TokenCache => Symbol::new(env, "token_cache"),
-=======
-            DataKey::UsedNonces => Symbol::new(env, "used_nonces"),
->>>>>>> 044d1f07
             DataKey::Paused => Symbol::new(env, "paused"),
             DataKey::PausedAdmin => Symbol::new(env, "paused_admin"),
             DataKey::PausedUntil => Symbol::new(env, "paused_until"),
@@ -62,72 +51,8 @@
         Self { env }
     }
 
-<<<<<<< HEAD
     /// Get merchants map
     fn get_merchants_map(&self) -> Map<Address, Merchant> {
-=======
-    pub fn set_pause_admin_internal(&self, admin: Address, new_admin: Address) -> Result<(), PaymentError> {
-        self.require_admin(&admin)?;
-
-        self.env.storage().instance().set(
-            &DataKey::PausedAdmin.as_symbol(self.env),
-            &new_admin,
-        );
-        Ok(())
-    }
-
-    pub fn set_pause_until(&self, timestamp: u64) {
-        self.env.storage().instance().set(
-            &DataKey::PausedUntil.as_symbol(self.env),
-            &timestamp,
-        );
-    }
-
-    pub fn get_pause_admin(&self) -> Result<Address, PaymentError> {
-        self.env.storage().instance().get(
-            &DataKey::PausedAdmin.as_symbol(self.env),
-        ).ok_or(PaymentError::AdminNotFound)
-    }
-
-    pub fn set_pause(&self) {
-        self.env.storage().instance().set(
-            &DataKey::Paused.as_symbol(self.env),
-            &true,
-        );
-    }
-
-    pub fn set_unpause(&self) {
-        self.env.storage().instance().set(
-            &DataKey::Paused.as_symbol(self.env),
-            &false,
-        );
-    }
-
-    pub fn is_paused(&self) -> bool  {
-        let pause = self.env.storage().instance()
-            .get(&DataKey::Paused.as_symbol(self.env),)
-            .unwrap_or(false);
-        log!(&self.env, "pause: {}", pause);
-        
-
-        let pause_until: u64 = self.env.storage().instance()
-            .get(&DataKey::PausedUntil.as_symbol(self.env),)
-            .unwrap_or(0);
-        log!(&self.env, "pause_until: {}", pause_until);
-
-
-        let current_time = self.env.ledger().timestamp();
-
-        if !pause && (pause_until == 0 || current_time > pause_until) {
-            return false
-        } 
-        true
-    }
-
-    pub fn save_merchant(&self, address: &Address, merchant: &Merchant) {
-        let mut merchants = self.get_merchants_map();
-        merchants.set(address.clone(), merchant.clone());
->>>>>>> 044d1f07
         self.env
             .storage()
             .instance()
