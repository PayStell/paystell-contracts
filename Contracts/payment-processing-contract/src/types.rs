use soroban_sdk::{
    contracttype,
    Address, String, Vec, Map, Symbol,
};

/// Merchant category enumeration
#[contracttype]
#[derive(Clone, Debug, Eq, PartialEq)]
pub enum MerchantCategory {
    Retail,
    ECommerce,
    Hospitality,
    Professional,
    Entertainment,
    Other,
}

#[contracttype]
#[derive(Clone)]
pub struct Merchant {
    pub wallet_address: Address,
    pub active: bool,
    pub supported_tokens: Vec<Address>,
    pub name: String,
    pub description: String,
    pub contact_info: String,
    pub registration_timestamp: u64,
    pub last_activity_timestamp: u64,
    pub category: MerchantCategory,
    pub max_transaction_limit: i128,
}

#[contracttype]
#[derive(Clone)]
pub struct ProfileUpdateData {
    pub update_name: bool,
    pub name: String,
    pub update_description: bool,
    pub description: String,
    pub update_contact_info: bool,
    pub contact_info: String,
    pub update_category: bool,
    pub category: MerchantCategory,
}

impl Merchant {
    pub fn add_token(&mut self, token: Address) -> bool {
        // Check if token already exists
        for existing_token in self.supported_tokens.iter() {
            if existing_token == token {
                return false; // Token already exists
            }
        }
        self.supported_tokens.push_back(token);
        true
    }

    pub fn remove_token(&mut self, token: Address) -> bool {
        let mut found = false;
        let mut new_tokens = Vec::new(&self.supported_tokens.env());
        
        for existing_token in self.supported_tokens.iter() {
            if existing_token != token {
                new_tokens.push_back(existing_token);
            } else {
                found = true;
            }
        }
        
        if found {
            self.supported_tokens = new_tokens;
        }
        found
    }

    pub fn supports_token(&self, token: &Address) -> bool {
        for existing_token in self.supported_tokens.iter() {
            if existing_token == *token {
                return true;
            }
        }
        false
    }
}

/// Optimized payment order with efficient data types
#[contracttype]
#[derive(Clone)]
pub struct PaymentOrder {
    pub merchant_address: Address,
    /// Use i64 instead of i128 for most payment amounts (sufficient for most use cases)
    /// Can be upgraded to i128 if needed for very large amounts
    pub amount: i64,
    pub token: Address,
    /// Use u32 for nonce (4 billion possible values, sufficient for most use cases)
    pub nonce: u32,
    /// Use u32 for expiration timestamp (valid until year 2106)
    pub expiration: u32,
    /// Use compact string representation
    pub order_id: String,
<<<<<<< HEAD
    pub fee_amount: i128,
}

/// Batch operation structures for gas optimization
#[contracttype]
#[derive(Clone)]
pub struct BatchMerchantRegistration {
    pub merchants: Vec<Address>,
}

#[contracttype]
#[derive(Clone)]
pub struct BatchTokenAddition {
    pub merchant: Address,
    pub tokens: Vec<Address>,
}

#[contracttype]
#[derive(Clone)]
pub struct BatchPayment {
    pub payer: Address,
    pub orders: Vec<PaymentOrder>,
    pub signatures: Vec<soroban_sdk::BytesN<64>>,
    pub merchant_public_key: soroban_sdk::BytesN<32>,
}

/// Gas estimation structures
#[contracttype]
#[derive(Clone)]
pub struct GasEstimate {
    pub base_gas: u64,
    pub per_item_gas: u64,
    pub total_estimated: u64,
}

/// Compact nonce tracking using bitmaps for better storage efficiency
#[contracttype]
#[derive(Clone)]
pub struct NonceTracker {
    /// Bitmap for tracking used nonces (each bit represents 8 consecutive nonces)
    pub nonce_bitmap: Map<u32, u32>,
    /// Highest nonce used for this merchant
    pub highest_nonce: u32,
}

impl NonceTracker {
    pub fn new(env: &soroban_sdk::Env) -> Self {
        Self {
            nonce_bitmap: Map::new(env),
            highest_nonce: 0,
        }
    }

    pub fn is_nonce_used(&self, nonce: u32) -> bool {
        let bitmap_index = nonce / 32;
        let bit_position = nonce % 32;
        let bitmap_word = self.nonce_bitmap.get(bitmap_index).unwrap_or(0);
        (bitmap_word & (1 << bit_position)) != 0
    }

    pub fn mark_nonce_used(&mut self, nonce: u32) {
        let bitmap_index = nonce / 32;
        let bit_position = nonce % 32;
        let current_word = self.nonce_bitmap.get(bitmap_index).unwrap_or(0);
        self.nonce_bitmap.set(bitmap_index, current_word | (1 << bit_position));
        
        if nonce > self.highest_nonce {
            self.highest_nonce = nonce;
        }
    }
}

#[contracttype]
#[derive(Clone)]
pub struct Fee {
    pub fee_rate: u64,
    pub fee_collector: Address,
    pub fee_token: Address,
}

#[contracttype]
#[derive(Clone, Debug, PartialEq)]
pub enum PaymentStatus {
    Pending,
    Executed,
    Cancelled,
}

#[contracttype]
#[derive(Clone, Debug, PartialEq)]
pub struct MultiSigPayment {
    pub payment_id: u128,
    pub amount: i128,
    pub token: Address,
    pub recipient: Address,
    pub signers: Vec<Address>,
    pub threshold: u32,
    pub signatures: Map<Address, bool>,
    pub status: PaymentStatus,
    pub expiry: u64,
    pub created_at: u64,
    pub reason: Option<String>, // For cancellation reason
}

#[contracttype]
#[derive(Clone, Debug, PartialEq)]
pub struct PaymentRecord {
    pub payment_id: u128,
    pub amount: i128,
    pub token: Address,
    pub recipient: Address,
    pub signers: Vec<Address>,
    pub threshold: u32,
    pub status: PaymentStatus,
    pub executed_at: u64,
    pub executor: Option<Address>, // Who executed the payment
    pub reason: Option<String>, // Cancellation reason if applicable
}

// Events
#[contracttype]
#[derive(Clone)]
pub struct MerchantRegisteredEvent {
    pub merchant: Address,
    pub name: String,
    pub category: MerchantCategory,
    pub timestamp: u64,
}

#[contracttype]
#[derive(Clone)]
pub struct ProfileUpdatedEvent {
    pub merchant: Address,
    pub timestamp: u64,
=======
} 

#[contracttype]
#[derive(Clone)]
pub struct PaymentRecord {
    pub order_id: String,
    pub merchant_address: Address,
    pub payer_address: Address,
    pub token: Address,
    pub amount: i128,
    pub paid_at: u64,
    pub refunded_amount: i128,
>>>>>>> 67a9cac5
}

#[contracttype]
#[derive(Clone)]
<<<<<<< HEAD
pub struct MerchantDeactivatedEvent {
    pub merchant: Address,
    pub timestamp: u64,
=======
pub enum RefundStatus {
    Pending,
    Approved,
    Rejected,
    Completed,
>>>>>>> 67a9cac5
}

#[contracttype]
#[derive(Clone)]
<<<<<<< HEAD
pub struct LimitsUpdatedEvent {
    pub merchant: Address,
    pub max_transaction_limit: i128,
    pub timestamp: u64,
}

// Event topics
pub fn merchant_registered_topic(env: &soroban_sdk::Env) -> Symbol {
    Symbol::new(env, "merchant_reg")
}

pub fn profile_updated_topic(env: &soroban_sdk::Env) -> Symbol {
    Symbol::new(env, "profile_upd")
}

pub fn merchant_deactivated_topic(env: &soroban_sdk::Env) -> Symbol {
    Symbol::new(env, "merchant_deact")
}

pub fn limits_updated_topic(env: &soroban_sdk::Env) -> Symbol {
    Symbol::new(env, "limits_upd")
=======
pub struct RefundRequest {
    pub refund_id: String,
    pub order_id: String,
    pub merchant_address: Address,
    pub payer_address: Address,
    pub token: Address,
    pub amount: i128,
    pub reason: String,
    pub requested_at: u64,
    pub status: RefundStatus,
    pub approved_by: Option<Address>,
>>>>>>> 67a9cac5
}<|MERGE_RESOLUTION|>--- conflicted
+++ resolved
@@ -98,7 +98,6 @@
     pub expiration: u32,
     /// Use compact string representation
     pub order_id: String,
-<<<<<<< HEAD
     pub fee_amount: i128,
 }
 
@@ -206,6 +205,18 @@
 #[contracttype]
 #[derive(Clone, Debug, PartialEq)]
 pub struct PaymentRecord {
+    pub order_id: String,
+    pub merchant_address: Address,
+    pub payer_address: Address,
+    pub token: Address,
+    pub amount: i128,
+    pub paid_at: u64,
+    pub refunded_amount: i128,
+}
+
+#[contracttype]
+#[derive(Clone, Debug, PartialEq)]
+pub struct MultiSigPaymentRecord {
     pub payment_id: u128,
     pub amount: i128,
     pub token: Address,
@@ -233,62 +244,34 @@
 pub struct ProfileUpdatedEvent {
     pub merchant: Address,
     pub timestamp: u64,
-=======
-} 
-
-#[contracttype]
-#[derive(Clone)]
-pub struct PaymentRecord {
-    pub order_id: String,
-    pub merchant_address: Address,
-    pub payer_address: Address,
-    pub token: Address,
-    pub amount: i128,
-    pub paid_at: u64,
-    pub refunded_amount: i128,
->>>>>>> 67a9cac5
-}
-
-#[contracttype]
-#[derive(Clone)]
-<<<<<<< HEAD
+}
+
+#[contracttype]
+#[derive(Clone)]
 pub struct MerchantDeactivatedEvent {
     pub merchant: Address,
     pub timestamp: u64,
-=======
+}
+
+#[contracttype]
+#[derive(Clone)]
+pub struct LimitsUpdatedEvent {
+    pub merchant: Address,
+    pub max_transaction_limit: i128,
+    pub timestamp: u64,
+}
+
+#[contracttype]
+#[derive(Clone, Debug, PartialEq)]
 pub enum RefundStatus {
     Pending,
     Approved,
     Rejected,
     Completed,
->>>>>>> 67a9cac5
-}
-
-#[contracttype]
-#[derive(Clone)]
-<<<<<<< HEAD
-pub struct LimitsUpdatedEvent {
-    pub merchant: Address,
-    pub max_transaction_limit: i128,
-    pub timestamp: u64,
-}
-
-// Event topics
-pub fn merchant_registered_topic(env: &soroban_sdk::Env) -> Symbol {
-    Symbol::new(env, "merchant_reg")
-}
-
-pub fn profile_updated_topic(env: &soroban_sdk::Env) -> Symbol {
-    Symbol::new(env, "profile_upd")
-}
-
-pub fn merchant_deactivated_topic(env: &soroban_sdk::Env) -> Symbol {
-    Symbol::new(env, "merchant_deact")
-}
-
-pub fn limits_updated_topic(env: &soroban_sdk::Env) -> Symbol {
-    Symbol::new(env, "limits_upd")
-=======
+}
+
+#[contracttype]
+#[derive(Clone)]
 pub struct RefundRequest {
     pub refund_id: String,
     pub order_id: String,
@@ -300,5 +283,21 @@
     pub requested_at: u64,
     pub status: RefundStatus,
     pub approved_by: Option<Address>,
->>>>>>> 67a9cac5
+}
+
+// Event topics
+pub fn merchant_registered_topic(env: &soroban_sdk::Env) -> Symbol {
+    Symbol::new(env, "merchant_reg")
+}
+
+pub fn profile_updated_topic(env: &soroban_sdk::Env) -> Symbol {
+    Symbol::new(env, "profile_upd")
+}
+
+pub fn merchant_deactivated_topic(env: &soroban_sdk::Env) -> Symbol {
+    Symbol::new(env, "merchant_deact")
+}
+
+pub fn limits_updated_topic(env: &soroban_sdk::Env) -> Symbol {
+    Symbol::new(env, "limits_upd")
 }