use soroban_sdk::{
    contracttype,
<<<<<<< HEAD
    Address, String, Vec, Map,
=======
    Address, String, Vec, Symbol,
>>>>>>> 0aa6a33b
};

/// Optimized merchant data structure with packed fields
/// Uses bit flags for boolean states and efficient storage layout
#[contracttype]
#[derive(Clone, Debug, Eq, PartialEq)]
pub enum MerchantCategory {
    Retail,
    ECommerce,
    Hospitality,
    Professional,
    Entertainment,
    Other,
}

#[contracttype]
#[derive(Clone)]
pub struct Merchant {
    pub wallet_address: Address,
<<<<<<< HEAD
    /// Packed flags: bit 0 = active, bits 1-31 reserved for future use
    pub flags: u32,
    /// Compact token storage using Map for O(1) lookups instead of Vec
    pub supported_tokens: Map<Address, bool>,
    /// Cached token count to avoid expensive Map iteration
    pub token_count: u32,
=======
    pub active: bool,
    pub supported_tokens: Vec<Address>,
    pub name: String,
    pub description: String,
    pub contact_info: String,
    pub registration_timestamp: u64,
    pub last_activity_timestamp: u64,
    pub category: MerchantCategory,
    pub max_transaction_limit: i128,
}

#[contracttype]
#[derive(Clone)]
pub struct ProfileUpdateData {
    pub update_name: bool,
    pub name: String,
    pub update_description: bool,
    pub description: String,
    pub update_contact_info: bool,
    pub contact_info: String,
    pub update_category: bool,
    pub category: MerchantCategory,
>>>>>>> 0aa6a33b
}

impl Merchant {
    pub fn new(env: &soroban_sdk::Env, wallet_address: Address) -> Self {
        Self {
            wallet_address,
            flags: 0x01, // Set active flag
            supported_tokens: Map::new(env),
            token_count: 0,
        }
    }

    pub fn is_active(&self) -> bool {
        (self.flags & 0x01) != 0
    }

    pub fn set_active(&mut self, active: bool) {
        if active {
            self.flags |= 0x01;
        } else {
            self.flags &= !0x01;
        }
    }

    pub fn add_token(&mut self, token: Address) -> bool {
        if !self.supported_tokens.get(token.clone()).unwrap_or(false) {
            self.supported_tokens.set(token, true);
            self.token_count += 1;
            true
        } else {
            false
        }
    }

    pub fn remove_token(&mut self, token: Address) -> bool {
        if self.supported_tokens.get(token.clone()).unwrap_or(false) {
            self.supported_tokens.set(token, false);
            self.token_count -= 1;
            true
        } else {
            false
        }
    }

    pub fn supports_token(&self, token: &Address) -> bool {
        self.supported_tokens.get(token.clone()).unwrap_or(false)
    }
}

/// Optimized payment order with efficient data types
#[contracttype]
#[derive(Clone)]
pub struct PaymentOrder {
    pub merchant_address: Address,
    /// Use i64 instead of i128 for most payment amounts (sufficient for most use cases)
    /// Can be upgraded to i128 if needed for very large amounts
    pub amount: i64,
    pub token: Address,
    /// Use u32 for nonce (4 billion possible values, sufficient for most use cases)
    pub nonce: u32,
    /// Use u32 for expiration timestamp (valid until year 2106)
    pub expiration: u32,
    /// Use compact string representation
    pub order_id: String,
<<<<<<< HEAD
    pub fee_amount: i128,
}

/// Batch operation structures for gas optimization
#[contracttype]
#[derive(Clone)]
pub struct BatchMerchantRegistration {
    pub merchants: Vec<Address>,
}

#[contracttype]
#[derive(Clone)]
pub struct BatchTokenAddition {
    pub merchant: Address,
    pub tokens: Vec<Address>,
=======
}

// Events
#[contracttype]
#[derive(Clone)]
pub struct MerchantRegisteredEvent {
    pub merchant: Address,
    pub name: String,
    pub category: MerchantCategory,
    pub timestamp: u64,
>>>>>>> 0aa6a33b
}

#[contracttype]
#[derive(Clone)]
<<<<<<< HEAD
pub struct BatchPayment {
    pub payer: Address,
    pub orders: Vec<PaymentOrder>,
    pub signatures: Vec<soroban_sdk::BytesN<64>>,
    pub merchant_public_key: soroban_sdk::BytesN<32>,
}

/// Gas estimation structures
#[contracttype]
#[derive(Clone)]
pub struct GasEstimate {
    pub base_gas: u64,
    pub per_item_gas: u64,
    pub total_estimated: u64,
}

/// Compact nonce tracking using bitmaps for better storage efficiency
#[contracttype]
#[derive(Clone)]
pub struct NonceTracker {
    /// Bitmap for tracking used nonces (each bit represents 8 consecutive nonces)
    pub nonce_bitmap: Map<u32, u32>,
    /// Highest nonce used for this merchant
    pub highest_nonce: u32,
}

impl NonceTracker {
    pub fn new(env: &soroban_sdk::Env) -> Self {
        Self {
            nonce_bitmap: Map::new(env),
            highest_nonce: 0,
        }
    }

    pub fn is_nonce_used(&self, nonce: u32) -> bool {
        let bitmap_index = nonce / 32;
        let bit_position = nonce % 32;
        let bitmap_word = self.nonce_bitmap.get(bitmap_index).unwrap_or(0);
        (bitmap_word & (1 << bit_position)) != 0
    }

    pub fn mark_nonce_used(&mut self, nonce: u32) {
        let bitmap_index = nonce / 32;
        let bit_position = nonce % 32;
        let current_word = self.nonce_bitmap.get(bitmap_index).unwrap_or(0);
        self.nonce_bitmap.set(bitmap_index, current_word | (1 << bit_position));
        
        if nonce > self.highest_nonce {
            self.highest_nonce = nonce;
        }
    }
}

#[contracttype]
#[derive(Clone)]
pub struct Fee {
    pub fee_rate: u64,
    pub fee_collector: Address,
    pub fee_token: Address,
}

#[contracttype]
#[derive(Clone, Debug, PartialEq)]
pub enum PaymentStatus {
    Pending,
    Executed,
    Cancelled,
}

#[contracttype]
#[derive(Clone, Debug, PartialEq)]
pub struct MultiSigPayment {
    pub payment_id: u128,
    pub amount: i128,
    pub token: Address,
    pub recipient: Address,
    pub signers: Vec<Address>,
    pub threshold: u32,
    pub signatures: Map<Address, bool>,
    pub status: PaymentStatus,
    pub expiry: u64,
    pub created_at: u64,
    pub reason: Option<String>, // For cancellation reason
}

#[contracttype]
#[derive(Clone, Debug, PartialEq)]
pub struct PaymentRecord {
    pub payment_id: u128,
    pub amount: i128,
    pub token: Address,
    pub recipient: Address,
    pub signers: Vec<Address>,
    pub threshold: u32,
    pub status: PaymentStatus,
    pub executed_at: u64,
    pub executor: Option<Address>, // Who executed the payment
    pub reason: Option<String>, // Cancellation reason if applicable
}
=======
pub struct ProfileUpdatedEvent {
    pub merchant: Address,
    pub timestamp: u64,
}

#[contracttype]
#[derive(Clone)]
pub struct MerchantDeactivatedEvent {
    pub merchant: Address,
    pub timestamp: u64,
}

#[contracttype]
#[derive(Clone)]
pub struct LimitsUpdatedEvent {
    pub merchant: Address,
    pub max_transaction_limit: i128,
    pub timestamp: u64,
}

// Event topics
pub fn merchant_registered_topic(env: &soroban_sdk::Env) -> Symbol {
    Symbol::new(env, "merchant_reg")
}

pub fn profile_updated_topic(env: &soroban_sdk::Env) -> Symbol {
    Symbol::new(env, "profile_upd")
}

pub fn merchant_deactivated_topic(env: &soroban_sdk::Env) -> Symbol {
    Symbol::new(env, "merchant_deact")
}

pub fn limits_updated_topic(env: &soroban_sdk::Env) -> Symbol {
    Symbol::new(env, "limits_upd")
} 
>>>>>>> 0aa6a33b
<|MERGE_RESOLUTION|>--- conflicted
+++ resolved
@@ -1,14 +1,9 @@
 use soroban_sdk::{
     contracttype,
-<<<<<<< HEAD
-    Address, String, Vec, Map,
-=======
-    Address, String, Vec, Symbol,
->>>>>>> 0aa6a33b
+    Address, String, Vec, Map, Symbol,
 };
 
-/// Optimized merchant data structure with packed fields
-/// Uses bit flags for boolean states and efficient storage layout
+/// Merchant category enumeration
 #[contracttype]
 #[derive(Clone, Debug, Eq, PartialEq)]
 pub enum MerchantCategory {
@@ -24,14 +19,6 @@
 #[derive(Clone)]
 pub struct Merchant {
     pub wallet_address: Address,
-<<<<<<< HEAD
-    /// Packed flags: bit 0 = active, bits 1-31 reserved for future use
-    pub flags: u32,
-    /// Compact token storage using Map for O(1) lookups instead of Vec
-    pub supported_tokens: Map<Address, bool>,
-    /// Cached token count to avoid expensive Map iteration
-    pub token_count: u32,
-=======
     pub active: bool,
     pub supported_tokens: Vec<Address>,
     pub name: String,
@@ -54,53 +41,45 @@
     pub contact_info: String,
     pub update_category: bool,
     pub category: MerchantCategory,
->>>>>>> 0aa6a33b
 }
 
 impl Merchant {
-    pub fn new(env: &soroban_sdk::Env, wallet_address: Address) -> Self {
-        Self {
-            wallet_address,
-            flags: 0x01, // Set active flag
-            supported_tokens: Map::new(env),
-            token_count: 0,
-        }
-    }
-
-    pub fn is_active(&self) -> bool {
-        (self.flags & 0x01) != 0
-    }
-
-    pub fn set_active(&mut self, active: bool) {
-        if active {
-            self.flags |= 0x01;
-        } else {
-            self.flags &= !0x01;
-        }
-    }
-
     pub fn add_token(&mut self, token: Address) -> bool {
-        if !self.supported_tokens.get(token.clone()).unwrap_or(false) {
-            self.supported_tokens.set(token, true);
-            self.token_count += 1;
-            true
-        } else {
-            false
-        }
+        // Check if token already exists
+        for existing_token in self.supported_tokens.iter() {
+            if existing_token == token {
+                return false; // Token already exists
+            }
+        }
+        self.supported_tokens.push_back(token);
+        true
     }
 
     pub fn remove_token(&mut self, token: Address) -> bool {
-        if self.supported_tokens.get(token.clone()).unwrap_or(false) {
-            self.supported_tokens.set(token, false);
-            self.token_count -= 1;
-            true
-        } else {
-            false
-        }
+        let mut found = false;
+        let mut new_tokens = Vec::new(&self.supported_tokens.env());
+        
+        for existing_token in self.supported_tokens.iter() {
+            if existing_token != token {
+                new_tokens.push_back(existing_token);
+            } else {
+                found = true;
+            }
+        }
+        
+        if found {
+            self.supported_tokens = new_tokens;
+        }
+        found
     }
 
     pub fn supports_token(&self, token: &Address) -> bool {
-        self.supported_tokens.get(token.clone()).unwrap_or(false)
+        for existing_token in self.supported_tokens.iter() {
+            if existing_token == *token {
+                return true;
+            }
+        }
+        false
     }
 }
 
@@ -119,7 +98,6 @@
     pub expiration: u32,
     /// Use compact string representation
     pub order_id: String,
-<<<<<<< HEAD
     pub fee_amount: i128,
 }
 
@@ -135,23 +113,10 @@
 pub struct BatchTokenAddition {
     pub merchant: Address,
     pub tokens: Vec<Address>,
-=======
-}
-
-// Events
-#[contracttype]
-#[derive(Clone)]
-pub struct MerchantRegisteredEvent {
-    pub merchant: Address,
-    pub name: String,
-    pub category: MerchantCategory,
-    pub timestamp: u64,
->>>>>>> 0aa6a33b
-}
-
-#[contracttype]
-#[derive(Clone)]
-<<<<<<< HEAD
+}
+
+#[contracttype]
+#[derive(Clone)]
 pub struct BatchPayment {
     pub payer: Address,
     pub orders: Vec<PaymentOrder>,
@@ -251,7 +216,19 @@
     pub executor: Option<Address>, // Who executed the payment
     pub reason: Option<String>, // Cancellation reason if applicable
 }
-=======
+
+// Events
+#[contracttype]
+#[derive(Clone)]
+pub struct MerchantRegisteredEvent {
+    pub merchant: Address,
+    pub name: String,
+    pub category: MerchantCategory,
+    pub timestamp: u64,
+}
+
+#[contracttype]
+#[derive(Clone)]
 pub struct ProfileUpdatedEvent {
     pub merchant: Address,
     pub timestamp: u64,
@@ -287,5 +264,4 @@
 
 pub fn limits_updated_topic(env: &soroban_sdk::Env) -> Symbol {
     Symbol::new(env, "limits_upd")
-} 
->>>>>>> 0aa6a33b
+}