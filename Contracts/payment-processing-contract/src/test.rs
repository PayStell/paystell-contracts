--- conflicted
+++ resolved
@@ -7,13 +7,9 @@
 };
 use crate::{
     PaymentProcessingContract, PaymentProcessingContractClient,
-<<<<<<< HEAD
-    types::{PaymentOrder, PaymentStatus, BatchMerchantRegistration, BatchTokenAddition, BatchPayment, GasEstimate, NonceTracker},
+    types::{PaymentOrder, PaymentStatus, BatchMerchantRegistration, BatchTokenAddition, BatchPayment, GasEstimate, NonceTracker, MerchantCategory, ProfileUpdateData},
     error::PaymentError,
     storage::Storage,
-=======
-    types::{PaymentOrder, MerchantCategory, ProfileUpdateData}
->>>>>>> 0aa6a33b
 };
 
 fn create_token_contract<'a>(
@@ -190,15 +186,7 @@
 
     let merchant = Address::generate(&env);
     env.mock_all_auths();
-<<<<<<< HEAD
-
-    client.register_merchant(&merchant);
-
-=======
-    
-    register_test_merchant(&client, &env, &merchant);
-    
->>>>>>> 0aa6a33b
+    register_test_merchant(&client, &env, &merchant);
     let auths = env.auths();
     assert_eq!(auths.len(), 1);
     let auth = auths.first().unwrap();
@@ -225,13 +213,7 @@
 
     // Register merchant first
     env.mock_all_auths();
-<<<<<<< HEAD
-    client.register_merchant(&merchant);
-
-=======
-    register_test_merchant(&client, &env, &merchant);
-    
->>>>>>> 0aa6a33b
+    register_test_merchant(&client, &env, &merchant);
     // Add supported token
     env.mock_all_auths();
     client.add_supported_token(&merchant, &token);
@@ -433,13 +415,7 @@
 
     // Register merchant (but don't add token support)
     env.mock_all_auths();
-<<<<<<< HEAD
-    client.register_merchant(&merchant);
-
-=======
-    register_test_merchant(&client, &env, &merchant);
-    
->>>>>>> 0aa6a33b
+    register_test_merchant(&client, &env, &merchant);
     // Create order with unsupported token
     let expiration = (env.ledger().timestamp() + 1000) as u32;
     let order = create_payment_order(&env, &merchant, 100, &token, expiration);
@@ -481,7 +457,7 @@
     // Verify all merchants were registered
     for merchant in merchants.iter() {
         let merchant_info = client.get_merchant_info(&merchant);
-        assert!(merchant_info.is_active());
+        assert!(merchant_info.active);
     }
 }
 
@@ -500,7 +476,7 @@
 
     // Register merchant first
     env.mock_all_auths();
-    client.register_merchant(&merchant);
+    register_test_merchant(&client, &env, &merchant);
 
     let batch = BatchTokenAddition {
         merchant: merchant.clone(),
@@ -533,7 +509,7 @@
 
     // Register merchant and add token
     env.mock_all_auths();
-    client.register_merchant(&merchant);
+    register_test_merchant(&client, &env, &merchant);
     client.add_supported_token(&merchant, &token);
 
     // Create multiple payment orders
@@ -628,26 +604,1062 @@
         &Symbol::new(&env, "proc_pay"),
         &3
     );
-<<<<<<< HEAD
     assert!(batch_estimate.total_estimated > estimate.total_estimated);
 }
 
 #[test]
 fn test_view_functions() {
-=======
+    let env = Env::default();
+    let contract_id = env.register(PaymentProcessingContract {}, ());
+    let client = PaymentProcessingContractClient::new(&env, &contract_id);
+
+    let merchant = Address::generate(&env);
+    let token = Address::generate(&env);
+
+    // Register merchant and add token
+    env.mock_all_auths();
+    register_test_merchant(&client, &env, &merchant);
+    client.add_supported_token(&merchant, &token);
+
+    // Test view functions (should not require auth)
+    let merchant_info = client.get_merchant_info(&merchant);
+    assert!(merchant_info.active);
+    assert_eq!(merchant_info.supported_tokens.len(), 1);
+
+    let token_count = client.get_merchant_token_count(&merchant);
+    assert_eq!(token_count, 1);
+
+    let is_supported = client.is_token_supported(&merchant, &token);
+    assert!(is_supported);
+
+    let tracker = client.get_nonce_tracker(&merchant);
+    assert!(tracker.is_none()); // No nonces used yet
+}
+
+#[test]
+fn test_merchant_activation_deactivation() {
+    let env = Env::default();
+    let contract_id = env.register(PaymentProcessingContract {}, ());
+    let client = PaymentProcessingContractClient::new(&env, &contract_id);
+
+    let merchant = Address::generate(&env);
+
+    // Register merchant
+    env.mock_all_auths();
+    register_test_merchant(&client, &env, &merchant);
+
+    // Verify merchant is active
+    let merchant_info = client.get_merchant_info(&merchant);
+    assert!(merchant_info.active);
+
+    // Deactivate merchant
+    env.mock_all_auths();
+    client.deactivate_merchant(&merchant);
+
+    // Verify merchant is inactive
+    let merchant_info = client.get_merchant_info(&merchant);
+    assert!(!merchant_info.active);
+
+    // Activate merchant
+    env.mock_all_auths();
+    client.activate_merchant(&merchant);
+
+    // Verify merchant is active again
+    let merchant_info = client.get_merchant_info(&merchant);
+    assert!(merchant_info.active);
+}
+
+#[test]
+fn test_token_removal() {
+    let env = Env::default();
+    let contract_id = env.register(PaymentProcessingContract {}, ());
+    let client = PaymentProcessingContractClient::new(&env, &contract_id);
+
+    let merchant = Address::generate(&env);
+    let token1 = Address::generate(&env);
+    let token2 = Address::generate(&env);
+
+    // Register merchant and add tokens
+    env.mock_all_auths();
+    register_test_merchant(&client, &env, &merchant);
+    client.add_supported_token(&merchant, &token1);
+    client.add_supported_token(&merchant, &token2);
+
+    // Verify both tokens are supported
+    assert_eq!(client.get_merchant_token_count(&merchant), 2);
+    assert!(client.is_token_supported(&merchant, &token1));
+    assert!(client.is_token_supported(&merchant, &token2));
+
+    // Remove one token
+    env.mock_all_auths();
+    client.remove_supported_token(&merchant, &token1);
+
+    // Verify only one token remains
+    assert_eq!(client.get_merchant_token_count(&merchant), 1);
+    assert!(!client.is_token_supported(&merchant, &token1));
+    assert!(client.is_token_supported(&merchant, &token2));
+}
+
+#[test]
+fn test_nonce_bitmap_optimization() {
+    let env = Env::default();
+    let contract_id = env.register(PaymentProcessingContract {}, ());
+    let client = PaymentProcessingContractClient::new(&env, &contract_id);
+
+    let merchant = Address::generate(&env);
+    let admin = Address::generate(&env);
+    let (token, _token_client, token_admin) = create_token_contract(&env, &admin);
+    let payer = Address::generate(&env);
+
+    // Register merchant and add token
+    env.mock_all_auths();
+    register_test_merchant(&client, &env, &merchant);
+    client.add_supported_token(&merchant, &token);
+
+    // Set up fee management
+    env.mock_all_auths();
+    client.set_admin(&admin);
+    env.mock_all_auths();
+    client.set_fee(&0, &admin, &token); // 0% fee for this test
+
+    // Setup token balance
+    token_admin.mint(&payer, &1000);
+
+    let signature = BytesN::from_array(&env, &[6u8; 64]);
+    let merchant_public = BytesN::from_array(&env, &[7u8; 32]);
+
+    // Process multiple payments with different nonces
+    for i in 1..=10 {
+        let order = PaymentOrder {
+            merchant_address: merchant.clone(),
+            amount: 100,
+            token: token.clone(),
+            nonce: i,
+            expiration: (env.ledger().timestamp() + 1000) as u32,
+            order_id: String::from_str(&env, "ORDER_TEST"),
+            fee_amount: 0,
+        };
+
+        env.mock_all_auths();
+        client.process_payment_with_signature(
+            &payer,
+            &order,
+            &signature,
+            &merchant_public
+        );
+    }
+
+    // Verify nonce tracker shows all nonces as used
+    let tracker = client.get_nonce_tracker(&merchant);
+    assert!(tracker.is_some());
+    let tracker = tracker.unwrap();
+    
+    for i in 1..=10 {
+        assert!(tracker.is_nonce_used(i));
+    }
+    
+    // Verify nonce 11 is not used
+    assert!(!tracker.is_nonce_used(11));
+}
+
+// Multi-signature payment tests
+
+#[test]
+fn test_initiate_multisig_payment_success() {
+    let env = Env::default();
+    let contract_id = env.register(PaymentProcessingContract {}, ());
+    let client = PaymentProcessingContractClient::new(&env, &contract_id);
+
+    // Setup
+    let admin = Address::generate(&env);
+    let (token, _, _) = create_token_contract(&env, &admin);
+    let recipient = Address::generate(&env);
+    let signer1 = Address::generate(&env);
+    let signer2 = Address::generate(&env);
+    let signer3 = Address::generate(&env);
+
+    let mut signers = Vec::new(&env);
+    signers.push_back(signer1.clone());
+    signers.push_back(signer2.clone());
+    signers.push_back(signer3.clone());
+
+    let amount = 1000_i128;
+    let threshold = 2u32;
+    let expiry = env.ledger().timestamp() + 3600; // 1 hour from now
+
+    env.mock_all_auths();
+
+    // Initiate payment
+    let payment_id = client.initiate_multisig_payment(
+        &amount,
+        &token,
+        &recipient,
+        &signers,
+        &threshold,
+        &expiry,
+    );
+
+    // Verify payment was created
+    let payment = client.get_multisig_payment(&payment_id);
+    assert_eq!(payment.amount, amount);
+    assert_eq!(payment.token, token);
+    assert_eq!(payment.recipient, recipient);
+    assert_eq!(payment.threshold, threshold);
+    assert_eq!(payment.status, PaymentStatus::Pending);
+    assert_eq!(payment.signers.len(), 3);
+}
+
+#[test]
+fn test_initiate_multisig_payment_invalid_threshold() {
+    let env = Env::default();
+    let contract_id = env.register(PaymentProcessingContract {}, ());
+    let client = PaymentProcessingContractClient::new(&env, &contract_id);
+
+    // Setup
+    let admin = Address::generate(&env);
+    let (token, _, _) = create_token_contract(&env, &admin);
+    let recipient = Address::generate(&env);
+    let signer1 = Address::generate(&env);
+
+    let mut signers = Vec::new(&env);
+    signers.push_back(signer1);
+
+    let amount = 1000_i128;
+    let threshold = 5u32; // Invalid: threshold > signers count
+    let expiry = env.ledger().timestamp() + 3600;
+
+    env.mock_all_auths();
+
+    // Should fail with InvalidThreshold
+    let result = client.try_initiate_multisig_payment(
+        &amount,
+        &token,
+        &recipient,
+        &signers,
+        &threshold,
+        &expiry,
+    );
+
+    assert_eq!(result, Err(Ok(PaymentError::InvalidThreshold)));
+}
+
+#[test]
+fn test_add_signature_success() {
+    let env = Env::default();
+    let contract_id = env.register(PaymentProcessingContract {}, ());
+    let client = PaymentProcessingContractClient::new(&env, &contract_id);
+
+    // Setup payment
+    let admin = Address::generate(&env);
+    let (token, _, _) = create_token_contract(&env, &admin);
+    let recipient = Address::generate(&env);
+    let signer1 = Address::generate(&env);
+    let signer2 = Address::generate(&env);
+
+    let mut signers = Vec::new(&env);
+    signers.push_back(signer1.clone());
+    signers.push_back(signer2.clone());
+
+    env.mock_all_auths();
+
+    let payment_id = client.initiate_multisig_payment(
+        &1000_i128,
+        &token,
+        &recipient,
+        &signers,
+        &2u32,
+        &(env.ledger().timestamp() + 3600),
+    );
+
+    // Add signature from signer1
+    client.add_signature(&payment_id, &signer1);
+
+    // Verify signature was added
+    let payment = client.get_multisig_payment(&payment_id);
+    assert_eq!(payment.signatures.len(), 1);
+    assert_eq!(payment.signatures.get(signer1).unwrap(), true);
+}
+
+#[test]
+fn test_add_signature_not_a_signer() {
+    let env = Env::default();
+    let contract_id = env.register(PaymentProcessingContract {}, ());
+    let client = PaymentProcessingContractClient::new(&env, &contract_id);
+
+    // Setup payment
+    let admin = Address::generate(&env);
+    let (token, _, _) = create_token_contract(&env, &admin);
+    let recipient = Address::generate(&env);
+    let signer1 = Address::generate(&env);
+    let not_signer = Address::generate(&env);
+
+    let mut signers = Vec::new(&env);
+    signers.push_back(signer1);
+
+    env.mock_all_auths();
+
+    let payment_id = client.initiate_multisig_payment(
+        &1000_i128,
+        &token,
+        &recipient,
+        &signers,
+        &1u32,
+        &(env.ledger().timestamp() + 3600),
+    );
+
+    // Try to add signature from non-signer
+    let result = client.try_add_signature(&payment_id, &not_signer);
+    assert_eq!(result, Err(Ok(PaymentError::NotASigner)));
+}
+
+#[test]
+fn test_execute_multisig_payment_success() {
+    let env = Env::default();
+    let contract_id = env.register(PaymentProcessingContract {}, ());
+    let client = PaymentProcessingContractClient::new(&env, &contract_id);
+
+    // Setup token and balances
+    let admin = Address::generate(&env);
+    let (token, token_client, token_admin) = create_token_contract(&env, &admin);
+    let recipient = Address::generate(&env);
+    let signer1 = Address::generate(&env);
+    let signer2 = Address::generate(&env);
+
+    let mut signers = Vec::new(&env);
+    signers.push_back(signer1.clone());
+    signers.push_back(signer2.clone());
+
+    let amount = 1000_i128;
+
+    // Mock all auths first
+    env.mock_all_auths();
+
+    // Mint tokens to signer1 (executor)
+    token_admin.mint(&signer1, &amount);
+
+    // Create payment
+    let payment_id = client.initiate_multisig_payment(
+        &amount,
+        &token,
+        &recipient,
+        &signers,
+        &2u32,
+        &(env.ledger().timestamp() + 3600),
+    );
+
+    // Add signatures
+    client.add_signature(&payment_id, &signer1);
+    client.add_signature(&payment_id, &signer2);
+
+    // Execute payment
+    client.execute_multisig_payment(&payment_id, &signer1);
+
+    // Verify payment was executed (should be removed from active payments)
+    let result = client.try_get_multisig_payment(&payment_id);
+    assert!(result.is_err()); // Should be removed after execution
+
+    // Verify token transfer
+    assert_eq!(token_client.balance(&recipient), amount);
+    assert_eq!(token_client.balance(&signer1), 0);
+}
+
+#[test]
+fn test_execute_multisig_payment_threshold_not_met() {
+    let env = Env::default();
+    let contract_id = env.register(PaymentProcessingContract {}, ());
+    let client = PaymentProcessingContractClient::new(&env, &contract_id);
+
+    // Setup
+    let admin = Address::generate(&env);
+    let (token, _, _) = create_token_contract(&env, &admin);
+    let recipient = Address::generate(&env);
+    let signer1 = Address::generate(&env);
+    let signer2 = Address::generate(&env);
+
+    let mut signers = Vec::new(&env);
+    signers.push_back(signer1.clone());
+    signers.push_back(signer2.clone());
+
+    env.mock_all_auths();
+
+    let payment_id = client.initiate_multisig_payment(
+        &1000_i128,
+        &token,
+        &recipient,
+        &signers,
+        &2u32,
+        &(env.ledger().timestamp() + 3600),
+    );
+
+    // Add only one signature (threshold is 2)
+    client.add_signature(&payment_id, &signer1);
+
+    // Try to execute with only one signature
+    let result = client.try_execute_multisig_payment(&payment_id, &signer1);
+    assert_eq!(result, Err(Ok(PaymentError::ThresholdNotMet)));
+}
+
+#[test]
+#[should_panic(expected = "HostError: Error(Contract, #16)")]
+fn test_register_merchant_paused() {
+    let env = Env::default();
+    let contract_id = env.register(PaymentProcessingContract {}, ());
+    let client = PaymentProcessingContractClient::new(&env, &contract_id);
+    
+    let admin = Address::generate(&env);
+    let pause_admin = Address::generate(&env);
+    let merchant = Address::generate(&env);
+    env.mock_all_auths();
+
+    client.set_admin(&admin);
+    client.set_pause_admin(&admin, &pause_admin);
+    client.pause(&pause_admin);
+
+    register_test_merchant(&client, &env, &merchant);
+}
+
+#[test]
+fn test_contract_is_paused() {
+    let env = Env::default();
+    let contract_id = env.register(PaymentProcessingContract {}, ());
+    let client = PaymentProcessingContractClient::new(&env, &contract_id);
+    
+    let admin = Address::generate(&env);
+    let pause_admin = Address::generate(&env);
+    env.mock_all_auths();
+
+    client.set_admin(&admin);
+    client.set_pause_admin(&admin, &pause_admin);
+    client.pause(&pause_admin);
+
+    let is_paused = client.is_paused();
+
+    assert_eq!(is_paused, true);
+}
+
+#[test]
+#[should_panic(expected = "HostError: Error(Contract, #16)")]
+fn test_add_supported_token_paused() {
+    let env = Env::default();
+    let contract_id = env.register(PaymentProcessingContract {}, ());
+    let client = PaymentProcessingContractClient::new(&env, &contract_id);
+    
+    let admin = Address::generate(&env);
+    let pause_admin = Address::generate(&env);
+    let merchant = Address::generate(&env);
+    let _token = Address::generate(&env);
+    env.mock_all_auths();
+
+    client.set_admin(&admin);
+
+    client.set_pause_admin(&admin, &pause_admin);
+    // Register merchant first
+    register_test_merchant(&client, &env, &merchant);
+    
+    client.pause(&pause_admin);
+
+    // Add supported token
+    client.add_supported_token(&merchant, &token);
+}
+
+#[test]
+fn test_pause_unpause() {
+    let env = Env::default();
+    let contract_id = env.register(PaymentProcessingContract {}, ());
+    let client = PaymentProcessingContractClient::new(&env, &contract_id);
+    
+    let admin = Address::generate(&env);
+    let pause_admin = Address::generate(&env);
+    let merchant = Address::generate(&env);
+    let _token = Address::generate(&env);
+    env.mock_all_auths();
+
+    client.set_admin(&admin);
+
+    client.set_pause_admin(&admin, &pause_admin);
+    // Register merchant first
+    register_test_merchant(&client, &env, &merchant);
+    
+    client.pause(&pause_admin);
+
+    let is_paused = client.is_paused();
+    assert_eq!(is_paused, true);
+
+    client.unpause(&pause_admin);
+
+    let is_paused = client.is_paused();
+    assert_eq!(is_paused, false);
+
+    // Add supported token
+    client.add_supported_token(&merchant, &token);
+}
+
+#[test]
+#[should_panic(expected = "HostError: Error(Contract, #17)")]
+fn test_double_pause() {
+    let env = Env::default();
+    let contract_id = env.register(PaymentProcessingContract {}, ());
+    let client = PaymentProcessingContractClient::new(&env, &contract_id);
+    
+    let admin = Address::generate(&env);
+    let pause_admin = Address::generate(&env);
+    let merchant = Address::generate(&env);
+    let _token = Address::generate(&env);
+    env.mock_all_auths();
+
+    client.set_admin(&admin);
+
+    client.set_pause_admin(&admin, &pause_admin);
+    // Register merchant first
+    register_test_merchant(&client, &env, &merchant);
+    
+    client.pause(&pause_admin);
+
+    let is_paused = client.is_paused();
+    assert_eq!(is_paused, true);
+    
+    client.pause(&pause_admin);
+}
+
+
+#[test]
+#[should_panic(expected = "HostError: Error(Contract, #15)")]
+fn test_pause_without_set_pause_admin() {
+    let env = Env::default();
+    let contract_id = env.register(PaymentProcessingContract {}, ());
+    let client = PaymentProcessingContractClient::new(&env, &contract_id);
+    
+    let admin = Address::generate(&env);
+    let merchant = Address::generate(&env);
+    env.mock_all_auths();
+    register_test_merchant(&client, &env, &merchant);
+    
+    client.pause(&admin);
+}
+
+#[test]
+#[should_panic(expected = "HostError: Error(Contract, #1)")]
+fn test_unauthorized() {
+    let env = Env::default();
+    let contract_id = env.register(PaymentProcessingContract {}, ());
+    let client = PaymentProcessingContractClient::new(&env, &contract_id);
+    
+    let admin = Address::generate(&env);
+    let pause_admin = Address::generate(&env);
+    let unauthorized = Address::generate(&env);
+    let merchant = Address::generate(&env);
+    let token = Address::generate(&env);
+    env.mock_all_auths();
+
+    client.set_admin(&admin);
+
+    client.set_pause_admin(&admin, &pause_admin);
+    register_test_merchant(&client, &env, &merchant);
+    
+    client.pause(&unauthorized);
+}
+
+#[test]
+fn test_pause_until() {
+    let env = Env::default();
+    let contract_id = env.register(PaymentProcessingContract {}, ());
+    let client = PaymentProcessingContractClient::new(&env, &contract_id);
+    
+    let admin = Address::generate(&env);
+    let pause_admin = Address::generate(&env);
+    let merchant = Address::generate(&env);
+    let _token = Address::generate(&env);
+    env.mock_all_auths();
+
+    client.set_admin(&admin);
+
+    client.set_pause_admin(&admin, &pause_admin);
+    register_test_merchant(&client, &env, &merchant);
+    
+    client.pause_for_duration(&pause_admin, &100);
+    let is_paused = client.is_paused();
+    assert_eq!(is_paused, true);
+}
+
+#[test]
+fn test_pause_until_duration_passed() {
+    let env = Env::default();
+    let contract_id = env.register(PaymentProcessingContract {}, ());
+    let client = PaymentProcessingContractClient::new(&env, &contract_id);
+
+    // Setup
+    let admin = Address::generate(&env);
+    let (token, _, token_admin) = create_token_contract(&env, &admin);
+    let recipient = Address::generate(&env);
+    let signer1 = Address::generate(&env);
+    let signer2 = Address::generate(&env);
+
+    let mut signers = Vec::new(&env);
+    signers.push_back(signer1.clone());
+    signers.push_back(signer2.clone());
+
+    let amount = 1000_i128;
+
+    // Mock all auths first
+    env.mock_all_auths();
+
+    token_admin.mint(&signer1, &amount);
+
+    // Create payment requiring 2 signatures
+    let payment_id = client.initiate_multisig_payment(
+        &amount,
+        &token,
+        &recipient,
+        &signers,
+        &2u32,
+        &(env.ledger().timestamp() + 3600),
+    );
+
+    // Add only 1 signature
+    client.add_signature(&payment_id, &signer1);
+
+    // Try to execute - should fail
+    let result = client.try_execute_multisig_payment(&payment_id, &signer1);
+    assert_eq!(result, Err(Ok(PaymentError::ThresholdNotMet)));
+}
+
+#[test]
+fn test_cancel_multisig_payment_success() {
+    let env = Env::default();
+    let contract_id = env.register(PaymentProcessingContract {}, ());
+    let client = PaymentProcessingContractClient::new(&env, &contract_id);
+
+    // Acá continuarán los tests multisig que siguen...
+}
+
+// --- Tests de pausa (de la rama main) ---
+
+#[test]
+fn test_pause_for_duration_success() {
+    let env = Env::default();
+    let contract_id = env.register(PaymentProcessingContract {}, ());
+    let client = PaymentProcessingContractClient::new(&env, &contract_id);
+
+    env.ledger().set_timestamp(10);
+    
+    let admin = Address::generate(&env);
+    let pause_admin = Address::generate(&env);
+    let merchant = Address::generate(&env);
+    let _token = Address::generate(&env);
+    env.mock_all_auths();
+
+    client.set_admin(&admin);
+    client.set_pause_admin(&admin, &pause_admin);
+    register_test_merchant(&client, &env, &merchant);
+    
+    client.pause_for_duration(&pause_admin, &100);
+    let is_paused = client.is_paused();
+    assert_eq!(is_paused, true);
+
+    env.ledger().set_timestamp(150); // After pause time, so paused should be false
+
+    let is_paused = client.is_paused();
+    assert_eq!(is_paused, false);
+
+    client.add_supported_token(&merchant, &token);
+}
+
+#[test]
+#[should_panic(expected = "HostError: Error(Contract, #16)")]
+fn test_pause_until_duration_not_passed() {
+    let env = Env::default();
+    let contract_id = env.register(PaymentProcessingContract {}, ());
+    let client = PaymentProcessingContractClient::new(&env, &contract_id);
+
+    env.ledger().set_timestamp(10);
+    
+    let admin = Address::generate(&env);
+    let pause_admin = Address::generate(&env);
+    let merchant = Address::generate(&env);
+    let _token = Address::generate(&env);
+    env.mock_all_auths();
+
+    client.set_admin(&admin);
+    client.set_pause_admin(&admin, &pause_admin);
+    register_test_merchant(&client, &env, &merchant);
+    
+    client.pause_for_duration(&pause_admin, &100);
+    let is_paused = client.is_paused();
+    assert_eq!(is_paused, true);
+
+    env.ledger().set_timestamp(80);
+
+    let is_paused = client.is_paused();
+    assert_eq!(is_paused, false);
+}
+
+// --- Test: cancel_multisig_payment ---
+#[test]
+fn test_cancel_multisig_payment() {
+    let env = Env::default();
+    let contract_id = env.register(PaymentProcessingContract {}, ());
+    let client = PaymentProcessingContractClient::new(&env, &contract_id);
+
+    // Setup
+    let admin = Address::generate(&env);
+    let (token, _, _) = create_token_contract(&env, &admin);
+    let recipient = Address::generate(&env);
+    let signer1 = Address::generate(&env);
+
+    let mut signers = Vec::new(&env);
+    signers.push_back(signer1.clone());
+
+    env.mock_all_auths();
+
+    let payment_id = client.initiate_multisig_payment(
+        &1000_i128,
+        &token,
+        &recipient,
+        &signers,
+        &1u32,
+        &(env.ledger().timestamp() + 3600),
+    );
+
+    // Cancel payment
+    let reason = String::from_str(&env, "Test cancellation");
+    client.cancel_multisig_payment(&payment_id, &signer1, &reason);
+
+    // Verify payment was cancelled and removed
+    let result = client.try_get_multisig_payment(&payment_id);
+    assert!(result.is_err()); // Should be removed after cancellation
+}
+
+// --- Test: batch_execute_payments ---
+#[test]
+fn test_batch_execute_payments() {
+    let env = Env::default();
+    let contract_id = env.register(PaymentProcessingContract {}, ());
+    let client = PaymentProcessingContractClient::new(&env, &contract_id);
+
+    // Setup
+    let admin = Address::generate(&env);
+    let (token, token_client, token_admin) = create_token_contract(&env, &admin);
+    let recipient = Address::generate(&env);
+    let signer1 = Address::generate(&env);
+
+    let mut signers = Vec::new(&env);
+    signers.push_back(signer1.clone());
+
+    let amount = 500_i128;
+
+    // Mock all auths first
+    env.mock_all_auths();
+
+    token_admin.mint(&signer1, &(amount * 3)); // Enough for 3 payments
+
+    // Create multiple payments
+    let mut payment_ids = Vec::new(&env);
+    for _i in 0..3 {
+        let payment_id = client.initiate_multisig_payment(
+            &amount,
+            &token,
+            &recipient,
+            &signers,
+            &1u32,
+            &(env.ledger().timestamp() + 3600),
+        );
+
+        // Add signature
+        client.add_signature(&payment_id, &signer1);
+        payment_ids.push_back(payment_id);
+    }
+
+    // Batch execute
+    let executed = client.batch_execute_payments(&payment_ids, &signer1);
+
+    // Verify all payments were executed
+    assert_eq!(executed.len(), 3);
+
+    // Verify total amount transferred
+    assert_eq!(token_client.balance(&recipient), amount * 3);
+}
+
+// --- Test: payment_history_retrieval ---
+#[test]
+fn test_payment_history_retrieval() {
+    let env = Env::default();
+    let contract_id = env.register(PaymentProcessingContract {}, ());
+    let client = PaymentProcessingContractClient::new(&env, &contract_id);
+
+    // Setup
+    let admin = Address::generate(&env);
+    let (token, _token_client, token_admin) = create_token_contract(&env, &admin);
+    let recipient = Address::generate(&env);
+    let signer1 = Address::generate(&env);
+
+    let mut signers = Vec::new(&env);
+    signers.push_back(signer1.clone());
+
+    let amount = 1000_i128;
+
+    // Mock all auths first
+    env.mock_all_auths();
+
+    token_admin.mint(&signer1, &amount);
+
+    // Create and execute a payment
+    let payment_id = client.initiate_multisig_payment(
+        &amount,
+        &token,
+        &recipient,
+        &signers,
+        &1u32,
+        &(env.ledger().timestamp() + 3600),
+    );
+
+    client.add_signature(&payment_id, &signer1);
+    client.execute_multisig_payment(&payment_id, &signer1);
+
+    // Test payment history retrieval using storage directly
+    let payment_record = env.as_contract(&contract_id, || {
+        let storage = Storage::new(&env);
+        storage.get_payment_record(payment_id)
+    });
+
+    assert!(payment_record.is_some());
+    let record = payment_record.unwrap();
+    assert_eq!(record.payment_id, payment_id);
+    assert_eq!(record.amount, amount);
+    assert_eq!(record.recipient, recipient);
+    assert_eq!(record.status, PaymentStatus::Executed);
+}
+
+// --- Tests de pausa (rama main) ---
+#[test]
+fn test_pause_for_duration_success() {
+    let env = Env::default();
+    let contract_id = env.register(PaymentProcessingContract {}, ());
+    let client = PaymentProcessingContractClient::new(&env, &contract_id);
+
+    env.ledger().set_timestamp(10);
+    
+    let admin = Address::generate(&env);
+    let pause_admin = Address::generate(&env);
+    env.mock_all_auths();
+
+    client.set_admin(&admin);
+    client.set_pause_admin(&admin, &pause_admin);
+    
+    client.pause_for_duration(&pause_admin, &100);
+    let is_paused = client.is_paused();
+    assert_eq!(is_paused, true);
+
+    env.ledger().set_timestamp(60);
+
+    client.pause_for_duration(&pause_admin, &100);
+}
+
+#[test]
+#[should_panic(expected = "HostError: Error(Contract, #17)")]
+fn test_pause_pause_until_already_paused() {
+    let env = Env::default();
+    let contract_id = env.register(PaymentProcessingContract {}, ());
+    let client = PaymentProcessingContractClient::new(&env, &contract_id);
+
+    env.ledger().set_timestamp(10);
+    
+    let admin = Address::generate(&env);
+    let pause_admin = Address::generate(&env);
+    env.mock_all_auths();
+
+    client.set_admin(&admin);
+    client.set_pause_admin(&admin, &pause_admin);
+
+    client.pause_for_duration(&pause_admin, &100);
+    let is_paused = client.is_paused();
+    assert_eq!(is_paused, true);
+
+    env.ledger().set_timestamp(60);
+
+    client.pause(&pause_admin);
+}
+
+#[test]
+#[should_panic(expected = "HostError: Error(Contract, #17)")]
+fn test_pause_until_pause_already_paused() {
+    let env = Env::default();
+    let contract_id = env.register(PaymentProcessingContract {}, ());
+    let client = PaymentProcessingContractClient::new(&env, &contract_id);
+
+    env.ledger().set_timestamp(10);
+    
+    let admin = Address::generate(&env);
+    let pause_admin = Address::generate(&env);
+    env.mock_all_auths();
+
+    client.set_admin(&admin);
+
+    client.set_pause_admin(&admin, &pause_admin);
+
+    client.pause_for_duration(&pause_admin, &100);
+    let is_paused = client.is_paused();
+    assert_eq!(is_paused, true);
+
+    env.ledger().set_timestamp(60);
+
+    client.pause(&pause_admin);
 }
 
 // Profile Management Tests
 
 #[test]
 fn test_update_merchant_profile() {
->>>>>>> 0aa6a33b
-    let env = Env::default();
-    let contract_id = env.register(PaymentProcessingContract {}, ());
-    let client = PaymentProcessingContractClient::new(&env, &contract_id);
-
-    let merchant = Address::generate(&env);
-<<<<<<< HEAD
+    let env = Env::default();
+    let contract_id = env.register(PaymentProcessingContract {}, ());
+    let client = PaymentProcessingContractClient::new(&env, &contract_id);
+
+    let merchant = Address::generate(&env);
+    let tokens = Vec::from_array(&env, [
+        Address::generate(&env),
+        Address::generate(&env),
+        Address::generate(&env),
+    ]);
+
+    // Register merchant first
+    env.mock_all_auths();
+    client.register_merchant(&merchant);
+
+    let batch = BatchTokenAddition {
+        merchant: merchant.clone(),
+        tokens: tokens.clone(),
+    };
+
+    env.mock_all_auths();
+    client.batch_add_tokens(&batch);
+
+    // Verify all tokens were added
+    for token in tokens.iter() {
+        assert!(client.is_token_supported(&merchant, &token));
+    }
+
+    // Verify token count
+    assert_eq!(client.get_merchant_token_count(&merchant), 3);
+}
+
+#[test]
+fn test_batch_process_payments() {
+    let env = Env::default();
+    let contract_id = env.register(PaymentProcessingContract {}, ());
+    let client = PaymentProcessingContractClient::new(&env, &contract_id);
+
+    // Setup merchant and token
+    let merchant = Address::generate(&env);
+    let admin = Address::generate(&env);
+    let (token, _token_client, token_admin) = create_token_contract(&env, &admin);
+    let payer = Address::generate(&env);
+
+    // Register merchant and add token
+    env.mock_all_auths();
+    client.register_merchant(&merchant);
+    client.add_supported_token(&merchant, &token);
+
+    // Create multiple payment orders
+    let orders = Vec::from_array(&env, [
+        PaymentOrder {
+            merchant_address: merchant.clone(),
+            amount: 100,
+            token: token.clone(),
+            nonce: 1,
+            expiration: (env.ledger().timestamp() + 1000) as u32,
+            order_id: String::from_str(&env, "ORDER_1"),
+            fee_amount: 0,
+        },
+        PaymentOrder {
+            merchant_address: merchant.clone(),
+            amount: 200,
+            token: token.clone(),
+            nonce: 2,
+            expiration: (env.ledger().timestamp() + 1000) as u32,
+            order_id: String::from_str(&env, "ORDER_2"),
+            fee_amount: 0,
+        },
+        PaymentOrder {
+            merchant_address: merchant.clone(),
+            amount: 300,
+            token: token.clone(),
+            nonce: 3,
+            expiration: (env.ledger().timestamp() + 1000) as u32,
+            order_id: String::from_str(&env, "ORDER_3"),
+            fee_amount: 0,
+        },
+    ]);
+
+    let signatures = Vec::from_array(&env, [
+        BytesN::from_array(&env, &[4u8; 64]),
+        BytesN::from_array(&env, &[5u8; 64]),
+        BytesN::from_array(&env, &[6u8; 64]),
+    ]);
+    let merchant_public = BytesN::from_array(&env, &[7u8; 32]);
+
+    let batch = BatchPayment {
+        payer: payer.clone(),
+        orders: orders.clone(),
+        signatures,
+        merchant_public_key: merchant_public,
+    };
+
+    // Setup token balances
+    token_admin.mint(&payer, &600);
+
+    env.mock_all_auths();
+    client.batch_process_payments(&batch);
+
+    // Verify balances
+    assert_eq!(token_client.balance(&merchant), 600);
+    assert_eq!(token_client.balance(&payer), 0);
+
+    // Verify nonces were marked as used
+    for order in orders.iter() {
+        let tracker = client.get_nonce_tracker(&merchant);
+        assert!(tracker.is_some());
+        assert!(tracker.unwrap().is_nonce_used(order.nonce));
+    }
+}
+
+#[test]
+fn test_gas_estimation() {
+    let env = Env::default();
+    let contract_id = env.register(PaymentProcessingContract {}, ());
+    let client = PaymentProcessingContractClient::new(&env, &contract_id);
+
+    let merchant = Address::generate(&env);
+    let token = Address::generate(&env);
+    let order = PaymentOrder {
+        merchant_address: merchant.clone(),
+        amount: 100,
+        token: token.clone(),
+        nonce: 1,
+        expiration: (env.ledger().timestamp() + 1000) as u32,
+        order_id: String::from_str(&env, "TEST_ORDER"),
+        fee_amount: 0,
+    };
+
+    // Test payment gas estimation
+    let estimate = client.estimate_gas_for_payment(&order);
+    assert!(estimate.total_estimated > 0);
+    assert!(estimate.base_gas > 0);
+    assert!(estimate.per_item_gas > 0);
+
+    // Test batch operation gas estimation
+    let batch_estimate = client.estimate_gas_for_batch_operation(
+        &Symbol::new(&env, "proc_pay"),
+        &3
+    );
+    assert!(batch_estimate.total_estimated > estimate.total_estimated);
+}
+
+#[test]
+fn test_view_functions() {
+    let env = Env::default();
+    let contract_id = env.register(PaymentProcessingContract {}, ());
+    let client = PaymentProcessingContractClient::new(&env, &contract_id);
+
+    let merchant = Address::generate(&env);
     let token = Address::generate(&env);
 
     // Register merchant and add token
@@ -672,7 +1684,75 @@
 
 #[test]
 fn test_merchant_activation_deactivation() {
-=======
+    let env = Env::default();
+    let contract_id = env.register(PaymentProcessingContract {}, ());
+    let client = PaymentProcessingContractClient::new(&env, &contract_id);
+
+    let merchant = Address::generate(&env);
+
+    // Register merchant
+    env.mock_all_auths();
+    client.register_merchant(&merchant);
+
+    // Verify merchant is active
+    let merchant_info = client.get_merchant_info(&merchant);
+    assert!(merchant_info.is_active());
+
+    // Deactivate merchant
+    env.mock_all_auths();
+    client.deactivate_merchant(&merchant);
+
+    // Verify merchant is inactive
+    let merchant_info = client.get_merchant_info(&merchant);
+    assert!(!merchant_info.is_active());
+
+    // Activate merchant
+    env.mock_all_auths();
+    client.activate_merchant(&merchant);
+
+    // Verify merchant is active again
+    let merchant_info = client.get_merchant_info(&merchant);
+    assert!(merchant_info.is_active());
+}
+
+#[test]
+fn test_token_removal() {
+    let env = Env::default();
+    let contract_id = env.register(PaymentProcessingContract {}, ());
+    let client = PaymentProcessingContractClient::new(&env, &contract_id);
+
+    let merchant = Address::generate(&env);
+    let token1 = Address::generate(&env);
+    let token2 = Address::generate(&env);
+
+    // Register merchant and add tokens
+    env.mock_all_auths();
+    client.register_merchant(&merchant);
+    client.add_supported_token(&merchant, &token1);
+    client.add_supported_token(&merchant, &token2);
+
+    // Verify both tokens are supported
+    assert_eq!(client.get_merchant_token_count(&merchant), 2);
+    assert!(client.is_token_supported(&merchant, &token1));
+    assert!(client.is_token_supported(&merchant, &token2));
+
+    // Remove one token
+    env.mock_all_auths();
+    client.remove_supported_token(&merchant, &token1);
+
+    // Verify only one token remains
+    assert_eq!(client.get_merchant_token_count(&merchant), 1);
+    assert!(!client.is_token_supported(&merchant, &token1));
+    assert!(client.is_token_supported(&merchant, &token2));
+}
+
+#[test]
+fn test_nonce_bitmap_optimization() {
+    let env = Env::default();
+    let contract_id = env.register(PaymentProcessingContract {}, ());
+    let client = PaymentProcessingContractClient::new(&env, &contract_id);
+
+    let merchant = Address::generate(&env);
     
     // Register merchant
     env.mock_all_auths();
@@ -703,42 +1783,11 @@
 
 #[test]
 fn test_update_merchant_profile_partial() {
->>>>>>> 0aa6a33b
-    let env = Env::default();
-    let contract_id = env.register(PaymentProcessingContract {}, ());
-    let client = PaymentProcessingContractClient::new(&env, &contract_id);
-
-    let merchant = Address::generate(&env);
-<<<<<<< HEAD
-
-    // Register merchant
-    env.mock_all_auths();
-    client.register_merchant(&merchant);
-
-    // Verify merchant is active
-    let merchant_info = client.get_merchant_info(&merchant);
-    assert!(merchant_info.is_active());
-
-    // Deactivate merchant
-    env.mock_all_auths();
-    client.deactivate_merchant(&merchant);
-
-    // Verify merchant is inactive
-    let merchant_info = client.get_merchant_info(&merchant);
-    assert!(!merchant_info.is_active());
-
-    // Activate merchant
-    env.mock_all_auths();
-    client.activate_merchant(&merchant);
-
-    // Verify merchant is active again
-    let merchant_info = client.get_merchant_info(&merchant);
-    assert!(merchant_info.is_active());
-}
-
-#[test]
-fn test_token_removal() {
-=======
+    let env = Env::default();
+    let contract_id = env.register(PaymentProcessingContract {}, ());
+    let client = PaymentProcessingContractClient::new(&env, &contract_id);
+
+    let merchant = Address::generate(&env);
     
     // Register merchant
     env.mock_all_auths();
@@ -769,40 +1818,11 @@
 
 #[test]
 fn test_set_merchant_limits() {
->>>>>>> 0aa6a33b
-    let env = Env::default();
-    let contract_id = env.register(PaymentProcessingContract {}, ());
-    let client = PaymentProcessingContractClient::new(&env, &contract_id);
-
-    let merchant = Address::generate(&env);
-<<<<<<< HEAD
-    let token1 = Address::generate(&env);
-    let token2 = Address::generate(&env);
-
-    // Register merchant and add tokens
-    env.mock_all_auths();
-    client.register_merchant(&merchant);
-    client.add_supported_token(&merchant, &token1);
-    client.add_supported_token(&merchant, &token2);
-
-    // Verify both tokens are supported
-    assert_eq!(client.get_merchant_token_count(&merchant), 2);
-    assert!(client.is_token_supported(&merchant, &token1));
-    assert!(client.is_token_supported(&merchant, &token2));
-
-    // Remove one token
-    env.mock_all_auths();
-    client.remove_supported_token(&merchant, &token1);
-
-    // Verify only one token remains
-    assert_eq!(client.get_merchant_token_count(&merchant), 1);
-    assert!(!client.is_token_supported(&merchant, &token1));
-    assert!(client.is_token_supported(&merchant, &token2));
-}
-
-#[test]
-fn test_nonce_bitmap_optimization() {
-=======
+    let env = Env::default();
+    let contract_id = env.register(PaymentProcessingContract {}, ());
+    let client = PaymentProcessingContractClient::new(&env, &contract_id);
+
+    let merchant = Address::generate(&env);
     
     // Register merchant
     env.mock_all_auths();
@@ -820,20 +1840,44 @@
 
 #[test]
 fn test_deactivate_merchant() {
->>>>>>> 0aa6a33b
-    let env = Env::default();
-    let contract_id = env.register(PaymentProcessingContract {}, ());
-    let client = PaymentProcessingContractClient::new(&env, &contract_id);
-
-    let merchant = Address::generate(&env);
-<<<<<<< HEAD
+    let env = Env::default();
+    let contract_id = env.register(PaymentProcessingContract {}, ());
+    let client = PaymentProcessingContractClient::new(&env, &contract_id);
+
+    let merchant = Address::generate(&env);
+    
+    // Register merchant
+    env.mock_all_auths();
+    register_test_merchant(&client, &env, &merchant);
+    
+    // Verify merchant is active
+    let profile = client.get_merchant_profile(&merchant);
+    assert_eq!(profile.active, true);
+    
+    // Deactivate merchant
+    env.mock_all_auths();
+    client.deactivate_merchant(&merchant);
+    
+    // Verify merchant is inactive
+    let profile = client.get_merchant_profile(&merchant);
+    assert_eq!(profile.active, false);
+}
+
+#[test]
+#[should_panic]
+fn test_payment_with_inactive_merchant() {
+    let env = Env::default();
+    let contract_id = env.register(PaymentProcessingContract {}, ());
+    let client = PaymentProcessingContractClient::new(&env, &contract_id);
+
+    let merchant = Address::generate(&env);
     let admin = Address::generate(&env);
     let (token, _token_client, token_admin) = create_token_contract(&env, &admin);
     let payer = Address::generate(&env);
 
     // Register merchant and add token
     env.mock_all_auths();
-    client.register_merchant(&merchant);
+    register_test_merchant(&client, &env, &merchant);
     client.add_supported_token(&merchant, &token);
 
     // Set up fee management
@@ -928,82 +1972,6 @@
     assert_eq!(payment.status, PaymentStatus::Pending);
     assert_eq!(payment.signers.len(), 3);
 }
-
-#[test]
-fn test_initiate_multisig_payment_invalid_threshold() {
-=======
-    
-    // Register merchant
-    env.mock_all_auths();
-    register_test_merchant(&client, &env, &merchant);
-    
-    // Verify merchant is active
-    let profile = client.get_merchant_profile(&merchant);
-    assert_eq!(profile.active, true);
-    
-    // Deactivate merchant
-    env.mock_all_auths();
-    client.deactivate_merchant(&merchant);
-    
-    // Verify merchant is inactive
-    let profile = client.get_merchant_profile(&merchant);
-    assert_eq!(profile.active, false);
-}
-
-#[test]
-#[should_panic]
-fn test_payment_with_inactive_merchant() {
->>>>>>> 0aa6a33b
-    let env = Env::default();
-    let contract_id = env.register(PaymentProcessingContract {}, ());
-    let client = PaymentProcessingContractClient::new(&env, &contract_id);
-
-<<<<<<< HEAD
-    // Setup
-    let admin = Address::generate(&env);
-    let (token, _, _) = create_token_contract(&env, &admin);
-    let recipient = Address::generate(&env);
-    let signer1 = Address::generate(&env);
-
-    let mut signers = Vec::new(&env);
-    signers.push_back(signer1);
-
-    let amount = 1000_i128;
-    let threshold = 5u32; // Invalid: threshold > signers count
-    let expiry = env.ledger().timestamp() + 3600;
-
-    env.mock_all_auths();
-
-    // Should fail with InvalidThreshold
-    let result = client.try_initiate_multisig_payment(
-        &amount,
-        &token,
-        &recipient,
-        &signers,
-        &threshold,
-        &expiry,
-    );
-
-    assert_eq!(result, Err(Ok(PaymentError::InvalidThreshold)));
-}
-
-#[test]
-fn test_add_signature_success() {
-=======
-    let merchant = Address::generate(&env);
-    let merchant_public = BytesN::from_array(&env, &[1u8; 32]);
-    
-    // Setup token
-    let admin = Address::generate(&env);
-    let (token, _, _) = create_token_contract(&env, &admin);
-    
-    // Register merchant and add token
-    env.mock_all_auths();
-    register_test_merchant(&client, &env, &merchant);
-    client.add_supported_token(&merchant, &token);
-    
-    // Deactivate merchant
-    client.deactivate_merchant(&merchant);
     
     // Try to process payment - should fail
     let order = create_payment_order(&env, &merchant, 100, &token, env.ledger().timestamp() + 1000);
@@ -1020,46 +1988,10 @@
 #[test]
 #[should_panic]
 fn test_transaction_limit_exceeded() {
->>>>>>> 0aa6a33b
-    let env = Env::default();
-    let contract_id = env.register(PaymentProcessingContract {}, ());
-    let client = PaymentProcessingContractClient::new(&env, &contract_id);
-
-<<<<<<< HEAD
-    // Setup payment
-    let admin = Address::generate(&env);
-    let (token, _, _) = create_token_contract(&env, &admin);
-    let recipient = Address::generate(&env);
-    let signer1 = Address::generate(&env);
-    let signer2 = Address::generate(&env);
-
-    let mut signers = Vec::new(&env);
-    signers.push_back(signer1.clone());
-    signers.push_back(signer2.clone());
-
-    env.mock_all_auths();
-
-    let payment_id = client.initiate_multisig_payment(
-        &1000_i128,
-        &token,
-        &recipient,
-        &signers,
-        &2u32,
-        &(env.ledger().timestamp() + 3600),
-    );
-
-    // Add signature from signer1
-    client.add_signature(&payment_id, &signer1);
-
-    // Verify signature was added
-    let payment = client.get_multisig_payment(&payment_id);
-    assert_eq!(payment.signatures.len(), 1);
-    assert_eq!(payment.signatures.get(signer1).unwrap(), true);
-}
-
-#[test]
-fn test_add_signature_not_a_signer() {
-=======
+    let env = Env::default();
+    let contract_id = env.register(PaymentProcessingContract {}, ());
+    let client = PaymentProcessingContractClient::new(&env, &contract_id);
+
     let merchant = Address::generate(&env);
     let merchant_public = BytesN::from_array(&env, &[1u8; 32]);
     
@@ -1088,41 +2020,10 @@
 #[test]
 #[should_panic]
 fn test_invalid_name_too_long() {
->>>>>>> 0aa6a33b
-    let env = Env::default();
-    let contract_id = env.register(PaymentProcessingContract {}, ());
-    let client = PaymentProcessingContractClient::new(&env, &contract_id);
-
-<<<<<<< HEAD
-    // Setup payment
-    let admin = Address::generate(&env);
-    let (token, _, _) = create_token_contract(&env, &admin);
-    let recipient = Address::generate(&env);
-    let signer1 = Address::generate(&env);
-    let not_signer = Address::generate(&env);
-
-    let mut signers = Vec::new(&env);
-    signers.push_back(signer1);
-
-    env.mock_all_auths();
-
-    let payment_id = client.initiate_multisig_payment(
-        &1000_i128,
-        &token,
-        &recipient,
-        &signers,
-        &1u32,
-        &(env.ledger().timestamp() + 3600),
-    );
-
-    // Try to add signature from non-signer
-    let result = client.try_add_signature(&payment_id, &not_signer);
-    assert_eq!(result, Err(Ok(PaymentError::NotASigner)));
-}
-
-#[test]
-fn test_execute_multisig_payment_success() {
-=======
+    let env = Env::default();
+    let contract_id = env.register(PaymentProcessingContract {}, ());
+    let client = PaymentProcessingContractClient::new(&env, &contract_id);
+
     let merchant = Address::generate(&env);
     env.mock_all_auths();
     
@@ -1141,60 +2042,10 @@
 #[test]
 #[should_panic]
 fn test_invalid_description_too_long() {
->>>>>>> 0aa6a33b
-    let env = Env::default();
-    let contract_id = env.register(PaymentProcessingContract {}, ());
-    let client = PaymentProcessingContractClient::new(&env, &contract_id);
-
-<<<<<<< HEAD
-    // Setup token and balances
-    let admin = Address::generate(&env);
-    let (token, token_client, token_admin) = create_token_contract(&env, &admin);
-    let recipient = Address::generate(&env);
-    let signer1 = Address::generate(&env);
-    let signer2 = Address::generate(&env);
-
-    let mut signers = Vec::new(&env);
-    signers.push_back(signer1.clone());
-    signers.push_back(signer2.clone());
-
-    let amount = 1000_i128;
-
-    // Mock all auths first
-    env.mock_all_auths();
-
-    // Mint tokens to signer1 (executor)
-    token_admin.mint(&signer1, &amount);
-
-    // Create payment
-    let payment_id = client.initiate_multisig_payment(
-        &amount,
-        &token,
-        &recipient,
-        &signers,
-        &2u32,
-        &(env.ledger().timestamp() + 3600),
-    );
-
-    // Add signatures
-    client.add_signature(&payment_id, &signer1);
-    client.add_signature(&payment_id, &signer2);
-
-    // Execute payment
-    client.execute_multisig_payment(&payment_id, &signer1);
-
-    // Verify payment was executed (should be removed from active payments)
-    let result = client.try_get_multisig_payment(&payment_id);
-    assert!(result.is_err()); // Should be removed after execution
-
-    // Verify token transfer
-    assert_eq!(token_client.balance(&recipient), amount);
-    assert_eq!(token_client.balance(&signer1), 0);
-}
-
-#[test]
-fn test_execute_multisig_payment_threshold_not_met() {
-=======
+    let env = Env::default();
+    let contract_id = env.register(PaymentProcessingContract {}, ());
+    let client = PaymentProcessingContractClient::new(&env, &contract_id);
+
     let merchant = Address::generate(&env);
     env.mock_all_auths();
     
@@ -1213,311 +2064,10 @@
 #[test]
 #[should_panic]
 fn test_invalid_transaction_limit() {
->>>>>>> 0aa6a33b
-    let env = Env::default();
-    let contract_id = env.register(PaymentProcessingContract {}, ());
-    let client = PaymentProcessingContractClient::new(&env, &contract_id);
-
-<<<<<<< HEAD
-    // Setup
-    let admin = Address::generate(&env);
-    let (token, _, _) = create_token_contract(&env, &admin);
-    let recipient = Address::generate(&env);
-    let signer1 = Address::generate(&env);
-    let signer2 = Address::generate(&env);
-
-    let mut signers = Vec::new(&env);
-    signers.push_back(signer1.clone());
-    signers.push_back(signer2.clone());
-
-    env.mock_all_auths();
-
-    let payment_id = client.initiate_multisig_payment(
-        &1000_i128,
-        &token,
-        &recipient,
-        &signers,
-        &2u32,
-        &(env.ledger().timestamp() + 3600),
-    );
-
-    // Add only one signature (threshold is 2)
-    client.add_signature(&payment_id, &signer1);
-
-    // Try to execute with only one signature
-    let result = client.try_execute_multisig_payment(&payment_id, &signer1);
-    assert_eq!(result, Err(Ok(PaymentError::ThresholdNotMet)));
-}
-
-#[test]
-#[should_panic(expected = "HostError: Error(Contract, #9)")]
-fn test_register_merchant_paused() {
-    let env = Env::default();
-    let contract_id = env.register(PaymentProcessingContract {}, ());
-    let client = PaymentProcessingContractClient::new(&env, &contract_id);
-    
-    let admin = Address::generate(&env);
-    let pause_admin = Address::generate(&env);
-    let merchant = Address::generate(&env);
-    env.mock_all_auths();
-
-    client.set_admin(&admin);
-    client.set_pause_admin(&admin, &pause_admin);
-    client.pause(&pause_admin);
-
-    client.register_merchant(&merchant);
-}
-
-#[test]
-fn test_contract_is_paused() {
-    let env = Env::default();
-    let contract_id = env.register(PaymentProcessingContract {}, ());
-    let client = PaymentProcessingContractClient::new(&env, &contract_id);
-    
-    let admin = Address::generate(&env);
-    let pause_admin = Address::generate(&env);
-    env.mock_all_auths();
-
-    client.set_admin(&admin);
-    client.set_pause_admin(&admin, &pause_admin);
-    client.pause(&pause_admin);
-
-    let is_paused = client.is_paused();
-
-    assert_eq!(is_paused, true);
-}
-
-#[test]
-#[should_panic(expected = "HostError: Error(Contract, #9)")]
-fn test_add_supported_token_paused() {
-    let env = Env::default();
-    let contract_id = env.register(PaymentProcessingContract {}, ());
-    let client = PaymentProcessingContractClient::new(&env, &contract_id);
-    
-    let admin = Address::generate(&env);
-    let pause_admin = Address::generate(&env);
-    let merchant = Address::generate(&env);
-    let _token = Address::generate(&env);
-    env.mock_all_auths();
-
-    client.set_admin(&admin);
-
-    client.set_pause_admin(&admin, &pause_admin);
-    // Register merchant first
-    client.register_merchant(&merchant);
-    
-    client.pause(&pause_admin);
-
-    // Add supported token
-    client.add_supported_token(&merchant, &token);
-}
-
-#[test]
-fn test_pause_unpause() {
-    let env = Env::default();
-    let contract_id = env.register(PaymentProcessingContract {}, ());
-    let client = PaymentProcessingContractClient::new(&env, &contract_id);
-    
-    let admin = Address::generate(&env);
-    let pause_admin = Address::generate(&env);
-    let merchant = Address::generate(&env);
-    let _token = Address::generate(&env);
-    env.mock_all_auths();
-
-    client.set_admin(&admin);
-
-    client.set_pause_admin(&admin, &pause_admin);
-    // Register merchant first
-    client.register_merchant(&merchant);
-    
-    client.pause(&pause_admin);
-
-    let is_paused = client.is_paused();
-    assert_eq!(is_paused, true);
-
-    client.unpause(&pause_admin);
-
-    let is_paused = client.is_paused();
-    assert_eq!(is_paused, false);
-
-    // Add supported token
-    client.add_supported_token(&merchant, &token);
-}
-
-#[test]
-#[should_panic(expected = "HostError: Error(Contract, #10)")]
-fn test_double_pause() {
-    let env = Env::default();
-    let contract_id = env.register(PaymentProcessingContract {}, ());
-    let client = PaymentProcessingContractClient::new(&env, &contract_id);
-    
-    let admin = Address::generate(&env);
-    let pause_admin = Address::generate(&env);
-    let merchant = Address::generate(&env);
-    let _token = Address::generate(&env);
-    env.mock_all_auths();
-
-    client.set_admin(&admin);
-
-    client.set_pause_admin(&admin, &pause_admin);
-    // Register merchant first
-    client.register_merchant(&merchant);
-    
-    client.pause(&pause_admin);
-
-    let is_paused = client.is_paused();
-    assert_eq!(is_paused, true);
-    
-    client.pause(&pause_admin);
-}
-
-
-#[test]
-#[should_panic(expected = "HostError: Error(Contract, #8)")]
-fn test_pause_without_set_pause_admin() {
-    let env = Env::default();
-    let contract_id = env.register(PaymentProcessingContract {}, ());
-    let client = PaymentProcessingContractClient::new(&env, &contract_id);
-    
-    let admin = Address::generate(&env);
-    let merchant = Address::generate(&env);
-    env.mock_all_auths();
-    client.register_merchant(&merchant);
-    
-    client.pause(&admin);
-}
-
-#[test]
-#[should_panic(expected = "HostError: Error(Contract, #1)")]
-fn test_unauthorized() {
-    let env = Env::default();
-    let contract_id = env.register(PaymentProcessingContract {}, ());
-    let client = PaymentProcessingContractClient::new(&env, &contract_id);
-    
-    let admin = Address::generate(&env);
-    let pause_admin = Address::generate(&env);
-    let unauthorized = Address::generate(&env);
-    let merchant = Address::generate(&env);
-    let token = Address::generate(&env);
-    env.mock_all_auths();
-
-    client.set_admin(&admin);
-
-    client.set_pause_admin(&admin, &pause_admin);
-    client.register_merchant(&merchant);
-    
-    client.pause(&unauthorized);
-}
-
-#[test]
-fn test_pause_until() {
-    let env = Env::default();
-    let contract_id = env.register(PaymentProcessingContract {}, ());
-    let client = PaymentProcessingContractClient::new(&env, &contract_id);
-    
-    let admin = Address::generate(&env);
-    let pause_admin = Address::generate(&env);
-    let merchant = Address::generate(&env);
-    let _token = Address::generate(&env);
-    env.mock_all_auths();
-
-    client.set_admin(&admin);
-
-    client.set_pause_admin(&admin, &pause_admin);
-    client.register_merchant(&merchant);
-    
-    client.pause_for_duration(&pause_admin, &100);
-    let is_paused = client.is_paused();
-    assert_eq!(is_paused, true);
-}
-
-#[test]
-fn test_pause_until_duration_passed() {
-    let env = Env::default();
-    let contract_id = env.register(PaymentProcessingContract {}, ());
-    let client = PaymentProcessingContractClient::new(&env, &contract_id);
-
-    // Setup
-    let admin = Address::generate(&env);
-    let (token, _, token_admin) = create_token_contract(&env, &admin);
-    let recipient = Address::generate(&env);
-    let signer1 = Address::generate(&env);
-    let signer2 = Address::generate(&env);
-
-    let mut signers = Vec::new(&env);
-    signers.push_back(signer1.clone());
-    signers.push_back(signer2.clone());
-
-    let amount = 1000_i128;
-
-    // Mock all auths first
-    env.mock_all_auths();
-
-    token_admin.mint(&signer1, &amount);
-
-    // Create payment requiring 2 signatures
-    let payment_id = client.initiate_multisig_payment(
-        &amount,
-        &token,
-        &recipient,
-        &signers,
-        &2u32,
-        &(env.ledger().timestamp() + 3600),
-    );
-
-    // Add only 1 signature
-    client.add_signature(&payment_id, &signer1);
-
-    // Try to execute - should fail
-    let result = client.try_execute_multisig_payment(&payment_id, &signer1);
-    assert_eq!(result, Err(Ok(PaymentError::ThresholdNotMet)));
-}
-
-#[test]
-fn test_cancel_multisig_payment_success() {
-    let env = Env::default();
-    let contract_id = env.register(PaymentProcessingContract {}, ());
-    let client = PaymentProcessingContractClient::new(&env, &contract_id);
-
-    // Acá continuarán los tests multisig que siguen...
-}
-
-// --- Tests de pausa (de la rama main) ---
-
-#[test]
-fn test_pause_for_duration_success() {
-    let env = Env::default();
-    let contract_id = env.register(PaymentProcessingContract {}, ());
-    let client = PaymentProcessingContractClient::new(&env, &contract_id);
-
-    env.ledger().set_timestamp(10);
-    
-    let admin = Address::generate(&env);
-    let pause_admin = Address::generate(&env);
-    let merchant = Address::generate(&env);
-    let _token = Address::generate(&env);
-    env.mock_all_auths();
-
-    client.set_admin(&admin);
-    client.set_pause_admin(&admin, &pause_admin);
-    client.register_merchant(&merchant);
-    
-    client.pause_for_duration(&pause_admin, &100);
-    let is_paused = client.is_paused();
-    assert_eq!(is_paused, true);
-
-    env.ledger().set_timestamp(150); // After pause time, so paused should be false
-
-    let is_paused = client.is_paused();
-    assert_eq!(is_paused, false);
-
-    client.add_supported_token(&merchant, &token);
-}
-
-#[test]
-#[should_panic(expected = "HostError: Error(Contract, #9)")]
-fn test_pause_until_duration_not_passed() {
-=======
+    let env = Env::default();
+    let contract_id = env.register(PaymentProcessingContract {}, ());
+    let client = PaymentProcessingContractClient::new(&env, &contract_id);
+
     let merchant = Address::generate(&env);
     
     // Register merchant
@@ -1579,74 +2129,10 @@
 #[test]
 #[should_panic]
 fn test_set_limits_inactive_merchant() {
->>>>>>> 0aa6a33b
-    let env = Env::default();
-    let contract_id = env.register(PaymentProcessingContract {}, ());
-    let client = PaymentProcessingContractClient::new(&env, &contract_id);
-
-<<<<<<< HEAD
-    env.ledger().set_timestamp(10);
-    
-    let admin = Address::generate(&env);
-    let pause_admin = Address::generate(&env);
-    let merchant = Address::generate(&env);
-    let _token = Address::generate(&env);
-    env.mock_all_auths();
-
-    client.set_admin(&admin);
-    client.set_pause_admin(&admin, &pause_admin);
-    client.register_merchant(&merchant);
-    
-    client.pause_for_duration(&pause_admin, &100);
-    let is_paused = client.is_paused();
-    assert_eq!(is_paused, true);
-
-    env.ledger().set_timestamp(80);
-
-    let is_paused = client.is_paused();
-    assert_eq!(is_paused, false);
-}
-
-// --- Test: cancel_multisig_payment ---
-#[test]
-fn test_cancel_multisig_payment() {
-    let env = Env::default();
-    let contract_id = env.register(PaymentProcessingContract {}, ());
-    let client = PaymentProcessingContractClient::new(&env, &contract_id);
-
-    // Setup
-    let admin = Address::generate(&env);
-    let (token, _, _) = create_token_contract(&env, &admin);
-    let recipient = Address::generate(&env);
-    let signer1 = Address::generate(&env);
-
-    let mut signers = Vec::new(&env);
-    signers.push_back(signer1.clone());
-
-    env.mock_all_auths();
-
-    let payment_id = client.initiate_multisig_payment(
-        &1000_i128,
-        &token,
-        &recipient,
-        &signers,
-        &1u32,
-        &(env.ledger().timestamp() + 3600),
-    );
-
-    // Cancel payment
-    let reason = String::from_str(&env, "Test cancellation");
-    client.cancel_multisig_payment(&payment_id, &signer1, &reason);
-
-    // Verify payment was cancelled and removed
-    let result = client.try_get_multisig_payment(&payment_id);
-    assert!(result.is_err()); // Should be removed after cancellation
-}
-
-// --- Test: batch_execute_payments ---
-#[test]
-fn test_batch_execute_payments() {
-=======
+    let env = Env::default();
+    let contract_id = env.register(PaymentProcessingContract {}, ());
+    let client = PaymentProcessingContractClient::new(&env, &contract_id);
+
     let merchant = Address::generate(&env);
     
     // Register and deactivate merchant
@@ -1660,59 +2146,10 @@
 
 #[test]
 fn test_merchant_categories() {
->>>>>>> 0aa6a33b
-    let env = Env::default();
-    let contract_id = env.register(PaymentProcessingContract {}, ());
-    let client = PaymentProcessingContractClient::new(&env, &contract_id);
-
-<<<<<<< HEAD
-    // Setup
-    let admin = Address::generate(&env);
-    let (token, token_client, token_admin) = create_token_contract(&env, &admin);
-    let recipient = Address::generate(&env);
-    let signer1 = Address::generate(&env);
-
-    let mut signers = Vec::new(&env);
-    signers.push_back(signer1.clone());
-
-    let amount = 500_i128;
-
-    // Mock all auths first
-    env.mock_all_auths();
-
-    token_admin.mint(&signer1, &(amount * 3)); // Enough for 3 payments
-
-    // Create multiple payments
-    let mut payment_ids = Vec::new(&env);
-    for _i in 0..3 {
-        let payment_id = client.initiate_multisig_payment(
-            &amount,
-            &token,
-            &recipient,
-            &signers,
-            &1u32,
-            &(env.ledger().timestamp() + 3600),
-        );
-
-        // Add signature
-        client.add_signature(&payment_id, &signer1);
-        payment_ids.push_back(payment_id);
-    }
-
-    // Batch execute
-    let executed = client.batch_execute_payments(&payment_ids, &signer1);
-
-    // Verify all payments were executed
-    assert_eq!(executed.len(), 3);
-
-    // Verify total amount transferred
-    assert_eq!(token_client.balance(&recipient), amount * 3);
-}
-
-// --- Test: payment_history_retrieval ---
-#[test]
-fn test_payment_history_retrieval() {
-=======
+    let env = Env::default();
+    let contract_id = env.register(PaymentProcessingContract {}, ());
+    let client = PaymentProcessingContractClient::new(&env, &contract_id);
+
     // Test different categories
     let categories = [
         MerchantCategory::Retail,
@@ -1742,12 +2179,626 @@
 
 #[test]
 fn test_last_activity_timestamp_updates() {
->>>>>>> 0aa6a33b
-    let env = Env::default();
-    let contract_id = env.register(PaymentProcessingContract {}, ());
-    let client = PaymentProcessingContractClient::new(&env, &contract_id);
-
-<<<<<<< HEAD
+    let env = Env::default();
+    let contract_id = env.register(PaymentProcessingContract {}, ());
+    let client = PaymentProcessingContractClient::new(&env, &contract_id);
+
+    // Setup
+    let admin = Address::generate(&env);
+    let (token, _, _) = create_token_contract(&env, &admin);
+    let recipient = Address::generate(&env);
+    let signer1 = Address::generate(&env);
+    let signer2 = Address::generate(&env);
+    let signer3 = Address::generate(&env);
+
+    let mut signers = Vec::new(&env);
+    signers.push_back(signer1.clone());
+    signers.push_back(signer2.clone());
+    signers.push_back(signer3.clone());
+
+    let amount = 1000_i128;
+    let threshold = 2u32;
+    let expiry = env.ledger().timestamp() + 3600; // 1 hour from now
+
+    env.mock_all_auths();
+
+    // Initiate payment
+    let payment_id = client.initiate_multisig_payment(
+        &amount,
+        &token,
+        &recipient,
+        &signers,
+        &threshold,
+        &expiry,
+    );
+
+    // Verify payment was created
+    let payment = client.get_multisig_payment(&payment_id);
+    assert_eq!(payment.amount, amount);
+    assert_eq!(payment.token, token);
+    assert_eq!(payment.recipient, recipient);
+    assert_eq!(payment.threshold, threshold);
+    assert_eq!(payment.status, PaymentStatus::Pending);
+    assert_eq!(payment.signers.len(), 3);
+}
+
+#[test]
+fn test_initiate_multisig_payment_invalid_threshold() {
+    let env = Env::default();
+    let contract_id = env.register(PaymentProcessingContract {}, ());
+    let client = PaymentProcessingContractClient::new(&env, &contract_id);
+
+    // Setup
+    let admin = Address::generate(&env);
+    let (token, _, _) = create_token_contract(&env, &admin);
+    let recipient = Address::generate(&env);
+    let signer1 = Address::generate(&env);
+
+    let mut signers = Vec::new(&env);
+    signers.push_back(signer1);
+
+    let amount = 1000_i128;
+    let threshold = 5u32; // Invalid: threshold > signers count
+    let expiry = env.ledger().timestamp() + 3600;
+
+    env.mock_all_auths();
+
+    // Should fail with InvalidThreshold
+    let result = client.try_initiate_multisig_payment(
+        &amount,
+        &token,
+        &recipient,
+        &signers,
+        &threshold,
+        &expiry,
+    );
+
+    assert_eq!(result, Err(Ok(PaymentError::InvalidThreshold)));
+}
+
+#[test]
+fn test_add_signature_success() {
+    let env = Env::default();
+    let contract_id = env.register(PaymentProcessingContract {}, ());
+    let client = PaymentProcessingContractClient::new(&env, &contract_id);
+
+    // Setup payment
+    let admin = Address::generate(&env);
+    let (token, _, _) = create_token_contract(&env, &admin);
+    let recipient = Address::generate(&env);
+    let signer1 = Address::generate(&env);
+    let signer2 = Address::generate(&env);
+
+    let mut signers = Vec::new(&env);
+    signers.push_back(signer1.clone());
+    signers.push_back(signer2.clone());
+
+    env.mock_all_auths();
+
+    let payment_id = client.initiate_multisig_payment(
+        &1000_i128,
+        &token,
+        &recipient,
+        &signers,
+        &2u32,
+        &(env.ledger().timestamp() + 3600),
+    );
+
+    // Add signature from signer1
+    client.add_signature(&payment_id, &signer1);
+
+    // Verify signature was added
+    let payment = client.get_multisig_payment(&payment_id);
+    assert_eq!(payment.signatures.len(), 1);
+    assert_eq!(payment.signatures.get(signer1).unwrap(), true);
+}
+
+#[test]
+fn test_add_signature_not_a_signer() {
+    let env = Env::default();
+    let contract_id = env.register(PaymentProcessingContract {}, ());
+    let client = PaymentProcessingContractClient::new(&env, &contract_id);
+
+    // Setup payment
+    let admin = Address::generate(&env);
+    let (token, _, _) = create_token_contract(&env, &admin);
+    let recipient = Address::generate(&env);
+    let signer1 = Address::generate(&env);
+    let not_signer = Address::generate(&env);
+
+    let mut signers = Vec::new(&env);
+    signers.push_back(signer1);
+
+    env.mock_all_auths();
+
+    let payment_id = client.initiate_multisig_payment(
+        &1000_i128,
+        &token,
+        &recipient,
+        &signers,
+        &1u32,
+        &(env.ledger().timestamp() + 3600),
+    );
+
+    // Try to add signature from non-signer
+    let result = client.try_add_signature(&payment_id, &not_signer);
+    assert_eq!(result, Err(Ok(PaymentError::NotASigner)));
+}
+
+#[test]
+fn test_execute_multisig_payment_success() {
+    let env = Env::default();
+    let contract_id = env.register(PaymentProcessingContract {}, ());
+    let client = PaymentProcessingContractClient::new(&env, &contract_id);
+
+    // Setup token and balances
+    let admin = Address::generate(&env);
+    let (token, token_client, token_admin) = create_token_contract(&env, &admin);
+    let recipient = Address::generate(&env);
+    let signer1 = Address::generate(&env);
+    let signer2 = Address::generate(&env);
+
+    let mut signers = Vec::new(&env);
+    signers.push_back(signer1.clone());
+    signers.push_back(signer2.clone());
+
+    let amount = 1000_i128;
+
+    // Mock all auths first
+    env.mock_all_auths();
+
+    // Mint tokens to signer1 (executor)
+    token_admin.mint(&signer1, &amount);
+
+    // Create payment
+    let payment_id = client.initiate_multisig_payment(
+        &amount,
+        &token,
+        &recipient,
+        &signers,
+        &2u32,
+        &(env.ledger().timestamp() + 3600),
+    );
+
+    // Add signatures
+    client.add_signature(&payment_id, &signer1);
+    client.add_signature(&payment_id, &signer2);
+
+    // Execute payment
+    client.execute_multisig_payment(&payment_id, &signer1);
+
+    // Verify payment was executed (should be removed from active payments)
+    let result = client.try_get_multisig_payment(&payment_id);
+    assert!(result.is_err()); // Should be removed after execution
+
+    // Verify token transfer
+    assert_eq!(token_client.balance(&recipient), amount);
+    assert_eq!(token_client.balance(&signer1), 0);
+}
+
+#[test]
+fn test_execute_multisig_payment_threshold_not_met() {
+    let env = Env::default();
+    let contract_id = env.register(PaymentProcessingContract {}, ());
+    let client = PaymentProcessingContractClient::new(&env, &contract_id);
+
+    // Setup
+    let admin = Address::generate(&env);
+    let (token, _, _) = create_token_contract(&env, &admin);
+    let recipient = Address::generate(&env);
+    let signer1 = Address::generate(&env);
+    let signer2 = Address::generate(&env);
+
+    let mut signers = Vec::new(&env);
+    signers.push_back(signer1.clone());
+    signers.push_back(signer2.clone());
+
+    env.mock_all_auths();
+
+    let payment_id = client.initiate_multisig_payment(
+        &1000_i128,
+        &token,
+        &recipient,
+        &signers,
+        &2u32,
+        &(env.ledger().timestamp() + 3600),
+    );
+
+    // Add only one signature (threshold is 2)
+    client.add_signature(&payment_id, &signer1);
+
+    // Try to execute with only one signature
+    let result = client.try_execute_multisig_payment(&payment_id, &signer1);
+    assert_eq!(result, Err(Ok(PaymentError::ThresholdNotMet)));
+}
+
+#[test]
+#[should_panic(expected = "HostError: Error(Contract, #9)")]
+fn test_register_merchant_paused() {
+    let env = Env::default();
+    let contract_id = env.register(PaymentProcessingContract {}, ());
+    let client = PaymentProcessingContractClient::new(&env, &contract_id);
+    
+    let admin = Address::generate(&env);
+    let pause_admin = Address::generate(&env);
+    let merchant = Address::generate(&env);
+    env.mock_all_auths();
+
+    client.set_admin(&admin);
+    client.set_pause_admin(&admin, &pause_admin);
+    client.pause(&pause_admin);
+
+    client.register_merchant(&merchant);
+}
+
+#[test]
+fn test_contract_is_paused() {
+    let env = Env::default();
+    let contract_id = env.register(PaymentProcessingContract {}, ());
+    let client = PaymentProcessingContractClient::new(&env, &contract_id);
+    
+    let admin = Address::generate(&env);
+    let pause_admin = Address::generate(&env);
+    env.mock_all_auths();
+
+    client.set_admin(&admin);
+    client.set_pause_admin(&admin, &pause_admin);
+    client.pause(&pause_admin);
+
+    let is_paused = client.is_paused();
+
+    assert_eq!(is_paused, true);
+}
+
+#[test]
+#[should_panic(expected = "HostError: Error(Contract, #9)")]
+fn test_add_supported_token_paused() {
+    let env = Env::default();
+    let contract_id = env.register(PaymentProcessingContract {}, ());
+    let client = PaymentProcessingContractClient::new(&env, &contract_id);
+    
+    let admin = Address::generate(&env);
+    let pause_admin = Address::generate(&env);
+    let merchant = Address::generate(&env);
+    let _token = Address::generate(&env);
+    env.mock_all_auths();
+
+    client.set_admin(&admin);
+
+    client.set_pause_admin(&admin, &pause_admin);
+    // Register merchant first
+    client.register_merchant(&merchant);
+    
+    client.pause(&pause_admin);
+
+    // Add supported token
+    client.add_supported_token(&merchant, &token);
+}
+
+#[test]
+fn test_pause_unpause() {
+    let env = Env::default();
+    let contract_id = env.register(PaymentProcessingContract {}, ());
+    let client = PaymentProcessingContractClient::new(&env, &contract_id);
+    
+    let admin = Address::generate(&env);
+    let pause_admin = Address::generate(&env);
+    let merchant = Address::generate(&env);
+    let _token = Address::generate(&env);
+    env.mock_all_auths();
+
+    client.set_admin(&admin);
+
+    client.set_pause_admin(&admin, &pause_admin);
+    // Register merchant first
+    client.register_merchant(&merchant);
+    
+    client.pause(&pause_admin);
+
+    let is_paused = client.is_paused();
+    assert_eq!(is_paused, true);
+
+    client.unpause(&pause_admin);
+
+    let is_paused = client.is_paused();
+    assert_eq!(is_paused, false);
+
+    // Add supported token
+    client.add_supported_token(&merchant, &token);
+}
+
+#[test]
+#[should_panic(expected = "HostError: Error(Contract, #10)")]
+fn test_double_pause() {
+    let env = Env::default();
+    let contract_id = env.register(PaymentProcessingContract {}, ());
+    let client = PaymentProcessingContractClient::new(&env, &contract_id);
+    
+    let admin = Address::generate(&env);
+    let pause_admin = Address::generate(&env);
+    let merchant = Address::generate(&env);
+    let _token = Address::generate(&env);
+    env.mock_all_auths();
+
+    client.set_admin(&admin);
+
+    client.set_pause_admin(&admin, &pause_admin);
+    // Register merchant first
+    client.register_merchant(&merchant);
+    
+    client.pause(&pause_admin);
+
+    let is_paused = client.is_paused();
+    assert_eq!(is_paused, true);
+    
+    client.pause(&pause_admin);
+}
+
+
+#[test]
+#[should_panic(expected = "HostError: Error(Contract, #8)")]
+fn test_pause_without_set_pause_admin() {
+    let env = Env::default();
+    let contract_id = env.register(PaymentProcessingContract {}, ());
+    let client = PaymentProcessingContractClient::new(&env, &contract_id);
+    
+    let admin = Address::generate(&env);
+    let merchant = Address::generate(&env);
+    env.mock_all_auths();
+    client.register_merchant(&merchant);
+    
+    client.pause(&admin);
+}
+
+#[test]
+#[should_panic(expected = "HostError: Error(Contract, #1)")]
+fn test_unauthorized() {
+    let env = Env::default();
+    let contract_id = env.register(PaymentProcessingContract {}, ());
+    let client = PaymentProcessingContractClient::new(&env, &contract_id);
+    
+    let admin = Address::generate(&env);
+    let pause_admin = Address::generate(&env);
+    let unauthorized = Address::generate(&env);
+    let merchant = Address::generate(&env);
+    let token = Address::generate(&env);
+    env.mock_all_auths();
+
+    client.set_admin(&admin);
+
+    client.set_pause_admin(&admin, &pause_admin);
+    client.register_merchant(&merchant);
+    
+    client.pause(&unauthorized);
+}
+
+#[test]
+fn test_pause_until() {
+    let env = Env::default();
+    let contract_id = env.register(PaymentProcessingContract {}, ());
+    let client = PaymentProcessingContractClient::new(&env, &contract_id);
+    
+    let admin = Address::generate(&env);
+    let pause_admin = Address::generate(&env);
+    let merchant = Address::generate(&env);
+    let _token = Address::generate(&env);
+    env.mock_all_auths();
+
+    client.set_admin(&admin);
+
+    client.set_pause_admin(&admin, &pause_admin);
+    client.register_merchant(&merchant);
+    
+    client.pause_for_duration(&pause_admin, &100);
+    let is_paused = client.is_paused();
+    assert_eq!(is_paused, true);
+}
+
+#[test]
+fn test_pause_until_duration_passed() {
+    let env = Env::default();
+    let contract_id = env.register(PaymentProcessingContract {}, ());
+    let client = PaymentProcessingContractClient::new(&env, &contract_id);
+
+    // Setup
+    let admin = Address::generate(&env);
+    let (token, _, token_admin) = create_token_contract(&env, &admin);
+    let recipient = Address::generate(&env);
+    let signer1 = Address::generate(&env);
+    let signer2 = Address::generate(&env);
+
+    let mut signers = Vec::new(&env);
+    signers.push_back(signer1.clone());
+    signers.push_back(signer2.clone());
+
+    let amount = 1000_i128;
+
+    // Mock all auths first
+    env.mock_all_auths();
+
+    token_admin.mint(&signer1, &amount);
+
+    // Create payment requiring 2 signatures
+    let payment_id = client.initiate_multisig_payment(
+        &amount,
+        &token,
+        &recipient,
+        &signers,
+        &2u32,
+        &(env.ledger().timestamp() + 3600),
+    );
+
+    // Add only 1 signature
+    client.add_signature(&payment_id, &signer1);
+
+    // Try to execute - should fail
+    let result = client.try_execute_multisig_payment(&payment_id, &signer1);
+    assert_eq!(result, Err(Ok(PaymentError::ThresholdNotMet)));
+}
+
+#[test]
+fn test_cancel_multisig_payment_success() {
+    let env = Env::default();
+    let contract_id = env.register(PaymentProcessingContract {}, ());
+    let client = PaymentProcessingContractClient::new(&env, &contract_id);
+
+    // Acá continuarán los tests multisig que siguen...
+}
+
+// --- Tests de pausa (de la rama main) ---
+
+#[test]
+fn test_pause_for_duration_success() {
+    let env = Env::default();
+    let contract_id = env.register(PaymentProcessingContract {}, ());
+    let client = PaymentProcessingContractClient::new(&env, &contract_id);
+
+    env.ledger().set_timestamp(10);
+    
+    let admin = Address::generate(&env);
+    let pause_admin = Address::generate(&env);
+    let merchant = Address::generate(&env);
+    let _token = Address::generate(&env);
+    env.mock_all_auths();
+
+    client.set_admin(&admin);
+    client.set_pause_admin(&admin, &pause_admin);
+    client.register_merchant(&merchant);
+    
+    client.pause_for_duration(&pause_admin, &100);
+    let is_paused = client.is_paused();
+    assert_eq!(is_paused, true);
+
+    env.ledger().set_timestamp(150); // After pause time, so paused should be false
+
+    let is_paused = client.is_paused();
+    assert_eq!(is_paused, false);
+
+    client.add_supported_token(&merchant, &token);
+}
+
+#[test]
+#[should_panic(expected = "HostError: Error(Contract, #9)")]
+fn test_pause_until_duration_not_passed() {
+    let env = Env::default();
+    let contract_id = env.register(PaymentProcessingContract {}, ());
+    let client = PaymentProcessingContractClient::new(&env, &contract_id);
+
+    env.ledger().set_timestamp(10);
+    
+    let admin = Address::generate(&env);
+    let pause_admin = Address::generate(&env);
+    let merchant = Address::generate(&env);
+    let _token = Address::generate(&env);
+    env.mock_all_auths();
+
+    client.set_admin(&admin);
+    client.set_pause_admin(&admin, &pause_admin);
+    client.register_merchant(&merchant);
+    
+    client.pause_for_duration(&pause_admin, &100);
+    let is_paused = client.is_paused();
+    assert_eq!(is_paused, true);
+
+    env.ledger().set_timestamp(80);
+
+    let is_paused = client.is_paused();
+    assert_eq!(is_paused, false);
+}
+
+// --- Test: cancel_multisig_payment ---
+#[test]
+fn test_cancel_multisig_payment() {
+    let env = Env::default();
+    let contract_id = env.register(PaymentProcessingContract {}, ());
+    let client = PaymentProcessingContractClient::new(&env, &contract_id);
+
+    // Setup
+    let admin = Address::generate(&env);
+    let (token, _, _) = create_token_contract(&env, &admin);
+    let recipient = Address::generate(&env);
+    let signer1 = Address::generate(&env);
+
+    let mut signers = Vec::new(&env);
+    signers.push_back(signer1.clone());
+
+    env.mock_all_auths();
+
+    let payment_id = client.initiate_multisig_payment(
+        &1000_i128,
+        &token,
+        &recipient,
+        &signers,
+        &1u32,
+        &(env.ledger().timestamp() + 3600),
+    );
+
+    // Cancel payment
+    let reason = String::from_str(&env, "Test cancellation");
+    client.cancel_multisig_payment(&payment_id, &signer1, &reason);
+
+    // Verify payment was cancelled and removed
+    let result = client.try_get_multisig_payment(&payment_id);
+    assert!(result.is_err()); // Should be removed after cancellation
+}
+
+// --- Test: batch_execute_payments ---
+#[test]
+fn test_batch_execute_payments() {
+    let env = Env::default();
+    let contract_id = env.register(PaymentProcessingContract {}, ());
+    let client = PaymentProcessingContractClient::new(&env, &contract_id);
+
+    // Setup
+    let admin = Address::generate(&env);
+    let (token, token_client, token_admin) = create_token_contract(&env, &admin);
+    let recipient = Address::generate(&env);
+    let signer1 = Address::generate(&env);
+
+    let mut signers = Vec::new(&env);
+    signers.push_back(signer1.clone());
+
+    let amount = 500_i128;
+
+    // Mock all auths first
+    env.mock_all_auths();
+
+    token_admin.mint(&signer1, &(amount * 3)); // Enough for 3 payments
+
+    // Create multiple payments
+    let mut payment_ids = Vec::new(&env);
+    for _i in 0..3 {
+        let payment_id = client.initiate_multisig_payment(
+            &amount,
+            &token,
+            &recipient,
+            &signers,
+            &1u32,
+            &(env.ledger().timestamp() + 3600),
+        );
+
+        // Add signature
+        client.add_signature(&payment_id, &signer1);
+        payment_ids.push_back(payment_id);
+    }
+
+    // Batch execute
+    let executed = client.batch_execute_payments(&payment_ids, &signer1);
+
+    // Verify all payments were executed
+    assert_eq!(executed.len(), 3);
+
+    // Verify total amount transferred
+    assert_eq!(token_client.balance(&recipient), amount * 3);
+}
+
+// --- Test: payment_history_retrieval ---
+#[test]
+fn test_payment_history_retrieval() {
+    let env = Env::default();
+    let contract_id = env.register(PaymentProcessingContract {}, ());
+    let client = PaymentProcessingContractClient::new(&env, &contract_id);
+
     // Setup
     let admin = Address::generate(&env);
     let (token, _token_client, token_admin) = create_token_contract(&env, &admin);
@@ -1865,12 +2916,6 @@
     env.ledger().set_timestamp(60);
 
     client.pause(&pause_admin);
-=======
-    let merchant = Address::generate(&env);
-    
-    // Register merchant
-    env.mock_all_auths();
-    register_test_merchant(&client, &env, &merchant);
     
     let initial_profile = client.get_merchant_profile(&merchant);
     let initial_timestamp = initial_profile.last_activity_timestamp;
@@ -1882,5 +2927,4 @@
     
     let updated_profile = client.get_merchant_profile(&merchant);
     assert!(updated_profile.last_activity_timestamp >= initial_timestamp);
->>>>>>> 0aa6a33b
 }