#![cfg(test)]

use soroban_sdk::{
    testutils::{Address as _, Ledger}, 
    Address, Env, String, BytesN, Vec, Symbol,
    token,
};
<<<<<<< HEAD
use crate::{
    PaymentProcessingContract, PaymentProcessingContractClient,
    types::{PaymentOrder, PaymentStatus, BatchMerchantRegistration, BatchTokenAddition, BatchPayment, GasEstimate, NonceTracker, MerchantCategory, ProfileUpdateData},
    error::PaymentError,
    storage::Storage,
};
=======

use crate::{PaymentProcessingContract, PaymentProcessingContractClient, types::PaymentOrder};
>>>>>>> 67a9cac5

fn create_token_contract<'a>(
    e: &'a Env,
    admin: &Address,
) -> (Address, token::Client<'a>, token::StellarAssetClient<'a>) {
    let token_id = e.register_stellar_asset_contract_v2(admin.clone());
    let token = token_id.address();
    let token_client = token::Client::new(e, &token);
    let token_admin_client = token::StellarAssetClient::new(e, &token);
    (token, token_client, token_admin_client)
}

fn create_payment_order(
    env: &Env,
    merchant: &Address,
    amount: i64,
    token: &Address,
    expiration: u32,
) -> PaymentOrder {
    PaymentOrder {
        merchant_address: merchant.clone(),
        amount,
        token: token.clone(),
        nonce: env.ledger().timestamp() as u32,
        expiration,
        order_id: String::from_str(&env, "TEST_ORDER_1"),
        fee_amount: 0, // Initial fee amount, will be calculated during processing
    }
}

fn register_test_merchant(
    client: &PaymentProcessingContractClient,
    env: &Env,
    merchant: &Address,
) {
    client.register_merchant(
        merchant,
        &String::from_str(&env, "Test Merchant"),
        &String::from_str(&env, "A test merchant for unit tests"),
        &String::from_str(&env, "test@merchant.com"),
        &MerchantCategory::Retail,
    );
}

#[test]
fn test_fee_management() {
    let env = Env::default();
    let contract_id = env.register(PaymentProcessingContract {}, ());
    let client = PaymentProcessingContractClient::new(&env, &contract_id);

    // Setup admin and fee collector
    let admin = Address::generate(&env);
    let fee_collector = Address::generate(&env);
    let fee_token = Address::generate(&env);

    // Set admin
    env.mock_all_auths();
    client.set_admin(&admin);

    // Set fee (5%)
    env.mock_all_auths();
    client.set_fee(&5, &fee_collector, &fee_token);

    // Get fee info and verify
    let (rate, collector, token) = client.get_fee_info();
    assert_eq!(rate, 5);
    assert_eq!(collector, fee_collector);
    assert_eq!(token, fee_token);
}

#[test]
#[should_panic] // AdminNotFound
fn test_set_fee_no_admin() {
    let env = Env::default();
    let contract_id = env.register(PaymentProcessingContract {}, ());
    let client = PaymentProcessingContractClient::new(&env, &contract_id);

    let fee_collector = Address::generate(&env);
    let fee_token = Address::generate(&env);

    // Try to set fee without setting admin first
    env.mock_all_auths();
    client.set_fee(&5, &fee_collector, &fee_token);
}

#[test]
#[should_panic]
fn test_invalid_fee_rate() {
    let env = Env::default();
    let contract_id = env.register(PaymentProcessingContract {}, ());
    let client = PaymentProcessingContractClient::new(&env, &contract_id);

    let admin = Address::generate(&env);
    let fee_collector = Address::generate(&env);
    let fee_token = Address::generate(&env);

    // Set admin
    env.mock_all_auths();
    client.set_admin(&admin);

    // Try to set invalid fee rate (11% > 10% max)
    env.mock_all_auths();
    client.set_fee(&11, &fee_collector, &fee_token);
}

#[test]
fn test_payment_with_fees() {
    let env = Env::default();
    let contract_id = env.register(PaymentProcessingContract {}, ());
    let client = PaymentProcessingContractClient::new(&env, &contract_id);

    // Setup merchant
    let merchant = Address::generate(&env);
    let merchant_public = BytesN::from_array(&env, &[1u8; 32]);

    // Setup admin and fee collector
    let admin = Address::generate(&env);
    let fee_collector = Address::generate(&env);

    // Setup token
    let token_admin = Address::generate(&env);
    let (token, token_client, token_admin_client) = create_token_contract(&env, &token_admin);

    // Setup payer with balance
    let payer = Address::generate(&env);
    let payment_amount = 1000_i128;

    env.mock_all_auths();
    token_admin_client.mint(&payer, &payment_amount);

    // Register merchant and add token support
    env.mock_all_auths();
    client.register_merchant(&merchant);
    env.mock_all_auths();
    client.add_supported_token(&merchant, &token);

    // Set admin and fee (5%)
    env.mock_all_auths();
    client.set_admin(&admin);
    env.mock_all_auths();
    client.set_fee(&5, &fee_collector, &token);

    // Create payment order
    let order = PaymentOrder {
        merchant_address: merchant.clone(),
        amount: payment_amount as i64,
        token: token.clone(),
        nonce: 12345u32,
        expiration: (env.ledger().timestamp() + 1000) as u32,
        fee_amount: 0, // Initial fee amount, will be calculated during processing
        order_id: String::from_str(&env, "TEST_ORDER_1"),
    };

    // Process payment
    let signature = BytesN::from_array(&env, &[2u8; 64]);
    env.mock_all_auths();
    client.process_payment_with_signature(&payer, &order, &signature, &merchant_public);

    // Verify balances
    let expected_fee = payment_amount * 5 / 100;
    let expected_merchant_amount = payment_amount - expected_fee;

    assert_eq!(token_client.balance(&merchant), expected_merchant_amount);
    assert_eq!(token_client.balance(&fee_collector), expected_fee);
    assert_eq!(token_client.balance(&payer), 0);
}

#[test]
fn test_register_merchant() {
    let env = Env::default();
    let contract_id = env.register(PaymentProcessingContract {}, ());
    let client = PaymentProcessingContractClient::new(&env, &contract_id);

    let merchant = Address::generate(&env);
    env.mock_all_auths();
    register_test_merchant(&client, &env, &merchant);
    let auths = env.auths();
    assert_eq!(auths.len(), 1);
    let auth = auths.first().unwrap();
    assert_eq!(auth.0, merchant);
    
    // Verify profile was saved correctly
    let profile = client.get_merchant_profile(&merchant);
    assert_eq!(profile.wallet_address, merchant);
    assert_eq!(profile.active, true);
    assert_eq!(profile.name, String::from_str(&env, "Test Merchant"));
    assert_eq!(profile.category, MerchantCategory::Retail);
    // Verify default transaction limit is set
    assert!(profile.max_transaction_limit > 0);
}

#[test]
fn test_add_supported_token() {
    let env = Env::default();
    let contract_id = env.register(PaymentProcessingContract {}, ());
    let client = PaymentProcessingContractClient::new(&env, &contract_id);

    let merchant = Address::generate(&env);
    let token = Address::generate(&env);

    // Register merchant first
    env.mock_all_auths();
    register_test_merchant(&client, &env, &merchant);
    // Add supported token
    env.mock_all_auths();
    client.add_supported_token(&merchant, &token);
}

#[test]
#[should_panic] // MerchantNotFound
fn test_add_token_to_nonexistent_merchant() {
    let env = Env::default();
    let contract_id = env.register(PaymentProcessingContract {}, ());
    let client = PaymentProcessingContractClient::new(&env, &contract_id);

    let merchant = Address::generate(&env);
    let token = Address::generate(&env);

    // Try to add token without registering merchant first
    env.mock_all_auths();
    client.add_supported_token(&merchant, &token);
}

#[test]
fn test_successful_payment_with_signature() {
    let env = Env::default();
    let contract_id = env.register(PaymentProcessingContract {}, ());
    let client = PaymentProcessingContractClient::new(&env, &contract_id);

    // Setup merchant with keys
    let merchant = Address::generate(&env);
    let merchant_public = BytesN::from_array(&env, &[1u8; 32]);

    // Setup admin and fee collector
    let admin = Address::generate(&env);
    let fee_collector = Address::generate(&env);

    // Setup token
    let token_admin = Address::generate(&env);
    let (token, token_client, token_admin_client) = create_token_contract(&env, &token_admin);
    let payer = Address::generate(&env);
    let amount = 100_i128;

    // Register merchant and add token support
    env.mock_all_auths();
    register_test_merchant(&client, &env, &merchant);
    env.mock_all_auths();
    client.add_supported_token(&merchant, &token);

    // Set up fee management
    env.mock_all_auths();
    client.set_admin(&admin);
    env.mock_all_auths();
    client.set_fee(&5, &fee_collector, &token); // 5% fee

    // Create payment order
    let order = PaymentOrder {
        merchant_address: merchant.clone(),
        amount: amount as i64,
        token: token.clone(),
        nonce: 12345u32,
        expiration: (env.ledger().timestamp() + 1000) as u32,
        order_id: String::from_str(&env, "TEST_ORDER_1"),
        fee_amount: 0, // Will be calculated during processing
    };

    // Setup token balances
    env.mock_all_auths();
    token_admin_client.mint(&payer, &amount);

    // Use any 64-byte array for signature
    let signature = BytesN::from_array(&env, &[2u8; 64]);

    // Mock all auths for the payment including fee collector
    env.mock_all_auths();

    // Process payment
    client.process_payment_with_signature(&payer, &order, &signature, &merchant_public);

    // Verify balances
    let expected_fee = amount * 5 / 100;
    let expected_merchant_amount = amount - expected_fee;

    assert_eq!(token_client.balance(&merchant), expected_merchant_amount);
    assert_eq!(token_client.balance(&fee_collector), expected_fee);
    assert_eq!(token_client.balance(&payer), 0);
}

#[test]
fn test_successful_refund_flow() {
    let env = Env::default();
    let contract_id = env.register(PaymentProcessingContract {}, ());
    let client = PaymentProcessingContractClient::new(&env, &contract_id);

    // Setup accounts and token
    let merchant = Address::generate(&env);
    let payer = Address::generate(&env);
    let admin = Address::generate(&env);
    let (token, token_client, token_admin) = create_token_contract(&env, &admin);

    // Register merchant and add token
    env.mock_all_auths();
    client.register_merchant(&merchant);
    env.mock_all_auths();
    client.add_supported_token(&merchant, &token);

    // Mint tokens to payer and pay
    let amount = 200_i128;
    token_admin.mint(&payer, &amount);
    let order = PaymentOrder {
        merchant_address: merchant.clone(),
        amount,
        token: token.clone(),
        nonce: 98765u64,
        expiration: env.ledger().timestamp() + 1000,
        order_id: String::from_str(&env, "ORDER_1"),
    };
    let signature = BytesN::from_array(&env, &[7u8; 64]);
    let merchant_public = BytesN::from_array(&env, &[5u8; 32]);

    env.mock_all_auths();
    client.process_payment_with_signature(&payer, &order, &signature, &merchant_public);

    // Verify payment balances
    assert_eq!(token_client.balance(&merchant), amount);
    assert_eq!(token_client.balance(&payer), 0);

    // Initiate refund of 50
    let refund_amount = 50_i128;
    let refund_id = String::from_str(&env, "REFUND_1");
    env.mock_all_auths();
    client.initiate_refund(&merchant, &refund_id, &order.order_id, &refund_amount, &String::from_str(&env, "Customer request"));

    // Approve refund by merchant
    env.mock_all_auths();
    client.approve_refund(&merchant, &refund_id);

    // Execute refund (merchant must authorize)
    env.mock_all_auths();
    client.execute_refund(&refund_id);

    // Check balances after refund
    assert_eq!(token_client.balance(&merchant), amount - refund_amount);
    assert_eq!(token_client.balance(&payer), refund_amount);

    // Check status
    let status = client.get_refund_status(&refund_id);
    // Completed variant index may be compared via pattern; here we just ensure call succeeds
    let _ = status; // presence indicates no panic
}

#[test]
#[should_panic]
fn test_over_refund_prevented() {
    let env = Env::default();
    let contract_id = env.register(PaymentProcessingContract {}, ());
    let client = PaymentProcessingContractClient::new(&env, &contract_id);

    // Setup
    let merchant = Address::generate(&env);
    let payer = Address::generate(&env);
    let admin = Address::generate(&env);
    let (token, _token_client, token_admin) = create_token_contract(&env, &admin);

    env.mock_all_auths();
    client.register_merchant(&merchant);
    env.mock_all_auths();
    client.add_supported_token(&merchant, &token);

    let amount = 100_i128;
    token_admin.mint(&payer, &amount);
    let order = PaymentOrder {
        merchant_address: merchant.clone(),
        amount,
        token: token.clone(),
        nonce: 22222u64,
        expiration: env.ledger().timestamp() + 1000,
        order_id: String::from_str(&env, "ORDER_2"),
    };
    let signature = BytesN::from_array(&env, &[9u8; 64]);
    let merchant_public = BytesN::from_array(&env, &[6u8; 32]);

    env.mock_all_auths();
    client.process_payment_with_signature(&payer, &order, &signature, &merchant_public);

    // Attempt to initiate refund more than amount
    let refund_amount = 150_i128;
    let refund_id = String::from_str(&env, "REFUND_2");
    env.mock_all_auths();
    client.initiate_refund(&payer, &refund_id, &order.order_id, &refund_amount, &String::from_str(&env, "Over refund"));
}

#[test]
fn test_admin_can_approve_and_execute_refund() {
    let env = Env::default();
    let contract_id = env.register(PaymentProcessingContract {}, ());
    let client = PaymentProcessingContractClient::new(&env, &contract_id);

    let merchant = Address::generate(&env);
    let payer = Address::generate(&env);
    let admin = Address::generate(&env);
    let (token, token_client, token_admin) = create_token_contract(&env, &admin);

    // Setup merchant and token
    env.mock_all_auths();
    client.register_merchant(&merchant);
    env.mock_all_auths();
    client.add_supported_token(&merchant, &token);

    // Set admin
    env.mock_all_auths();
    client.set_admin(&admin);

    // Mint tokens and make payment
    let amount = 120_i128;
    token_admin.mint(&payer, &amount);
    let order = PaymentOrder {
        merchant_address: merchant.clone(),
        amount,
        token: token.clone(),
        nonce: 33333u64,
        expiration: env.ledger().timestamp() + 1000,
        order_id: String::from_str(&env, "ORDER_3"),
    };
    let signature = BytesN::from_array(&env, &[10u8; 64]);
    let merchant_public = BytesN::from_array(&env, &[7u8; 32]);

    env.mock_all_auths();
    client.process_payment_with_signature(&payer, &order, &signature, &merchant_public);

    // Payer initiates refund, admin approves
    let refund_id = String::from_str(&env, "REFUND_3");
    let refund_amount = 20_i128;
    env.mock_all_auths();
    client.initiate_refund(&payer, &refund_id, &order.order_id, &refund_amount, &String::from_str(&env, "Dispute"));

    // Approve by admin
    env.mock_all_auths();
    client.approve_refund(&admin, &refund_id);

    // Execute (requires merchant auth for token transfer)
    env.mock_all_auths();
    client.execute_refund(&refund_id);

    // Balances
    assert_eq!(token_client.balance(&merchant), amount - refund_amount);
    assert_eq!(token_client.balance(&payer), refund_amount);
}

#[test]
#[should_panic]
fn test_unauthorized_cannot_approve_refund() {
    let env = Env::default();
    let contract_id = env.register(PaymentProcessingContract {}, ());
    let client = PaymentProcessingContractClient::new(&env, &contract_id);

    let merchant = Address::generate(&env);
    let payer = Address::generate(&env);
    let admin = Address::generate(&env);
    let outsider = Address::generate(&env);
    let (token, _token_client, token_admin) = create_token_contract(&env, &admin);

    env.mock_all_auths();
    client.register_merchant(&merchant);
    env.mock_all_auths();
    client.add_supported_token(&merchant, &token);
    env.mock_all_auths();
    client.set_admin(&admin);

    let amount = 80_i128;
    token_admin.mint(&payer, &amount);
    let order = PaymentOrder {
        merchant_address: merchant.clone(),
        amount,
        token: token.clone(),
        nonce: 44444u64,
        expiration: env.ledger().timestamp() + 1000,
        order_id: String::from_str(&env, "ORDER_4"),
    };
    let signature = BytesN::from_array(&env, &[11u8; 64]);
    let merchant_public = BytesN::from_array(&env, &[8u8; 32]);

    env.mock_all_auths();
    client.process_payment_with_signature(&payer, &order, &signature, &merchant_public);

    let refund_id = String::from_str(&env, "REFUND_4");
    env.mock_all_auths();
    client.initiate_refund(&payer, &refund_id, &order.order_id, &40_i128, &String::from_str(&env, "Test"));

    // Outsider tries to approve -> should panic
    env.mock_all_auths();
    client.approve_refund(&outsider, &refund_id);
}

#[test]
#[should_panic]
fn test_expired_order() {
    let env = Env::default();
    let contract_id = env.register(PaymentProcessingContract {}, ());
    let client = PaymentProcessingContractClient::new(&env, &contract_id);

    // Setup merchant with keys
    let merchant = Address::generate(&env);
    let merchant_public = BytesN::from_array(
        &env,
        &[
            0xd7, 0x5a, 0x98, 0x01, 0x82, 0xb1, 0x0a, 0xb7, 0xd5, 0x4b, 0xfe, 0xd3, 0xc9, 0x64,
            0x07, 0x3a, 0x0e, 0xe1, 0x72, 0xf3, 0xda, 0xa6, 0x23, 0x25, 0xaf, 0x02, 0x1a, 0x68,
            0xf7, 0x07, 0x51, 0x1a,
        ],
    );

    // Setup token
    let admin = Address::generate(&env);
    let (token, _, _) = create_token_contract(&env, &admin);

    // Register merchant and add token
    env.mock_all_auths();
    register_test_merchant(&client, &env, &merchant);
    client.add_supported_token(&merchant, &token);

    // Create expired order
    let current_time = env.ledger().timestamp();
    let expired_time = (current_time - 1000) as u32; // Set expiration in the past
    let order = create_payment_order(&env, &merchant, 100, &token, expired_time);

    // Create test signature
    let signature = BytesN::from_array(&env, &[3u8; 64]); // Test signature

    // Should fail due to expired order
    client.process_payment_with_signature(
        &Address::generate(&env),
        &order,
        &signature,
        &merchant_public,
    );
}

#[test]
#[should_panic]
fn test_duplicate_nonce() {
    let env = Env::default();
    let contract_id = env.register(PaymentProcessingContract {}, ());
    let client = PaymentProcessingContractClient::new(&env, &contract_id);

    // Setup merchant with keys
    let merchant = Address::generate(&env);
    let merchant_public = BytesN::from_array(
        &env,
        &[
            0xd7, 0x5a, 0x98, 0x01, 0x82, 0xb1, 0x0a, 0xb7, 0xd5, 0x4b, 0xfe, 0xd3, 0xc9, 0x64,
            0x07, 0x3a, 0x0e, 0xe1, 0x72, 0xf3, 0xda, 0xa6, 0x23, 0x25, 0xaf, 0x02, 0x1a, 0x68,
            0xf7, 0x07, 0x51, 0x1a,
        ],
    );

    // Setup token
    let admin = Address::generate(&env);
    let (token, _, token_admin) = create_token_contract(&env, &admin);

    // Setup payer
    let payer = Address::generate(&env);
    let amount = 100_i128;

    // Register merchant and add token
    env.mock_all_auths();
    register_test_merchant(&client, &env, &merchant);
    client.add_supported_token(&merchant, &token);

    // Create order
    let expiration = (env.ledger().timestamp() + 1000) as u32;
    let order = create_payment_order(&env, &merchant, amount as i64, &token, expiration);
    // Create test signature
    let signature = BytesN::from_array(&env, &[3u8; 64]); // Test signature

    // Setup token balances
    token_admin.mint(&payer, &(amount * 2));

    // First payment should succeed
    env.mock_all_auths();
    client.process_payment_with_signature(&payer, &order.clone(), &signature, &merchant_public);

    // Second payment with same nonce should fail
    client.process_payment_with_signature(&payer, &order, &signature, &merchant_public);
}

#[test]
#[should_panic]
fn test_unsupported_token() {
    let env = Env::default();
    let contract_id = env.register(PaymentProcessingContract {}, ());
    let client = PaymentProcessingContractClient::new(&env, &contract_id);

    // Setup merchant with keys
    let merchant = Address::generate(&env);
    let merchant_public = BytesN::from_array(
        &env,
        &[
            0xd7, 0x5a, 0x98, 0x01, 0x82, 0xb1, 0x0a, 0xb7, 0xd5, 0x4b, 0xfe, 0xd3, 0xc9, 0x64,
            0x07, 0x3a, 0x0e, 0xe1, 0x72, 0xf3, 0xda, 0xa6, 0x23, 0x25, 0xaf, 0x02, 0x1a, 0x68,
            0xf7, 0x07, 0x51, 0x1a,
        ],
    );

    // Setup token (but don't add it as supported)
    let admin = Address::generate(&env);
    let (token, _, _) = create_token_contract(&env, &admin);

    // Register merchant (but don't add token support)
    env.mock_all_auths();
    register_test_merchant(&client, &env, &merchant);
    // Create order with unsupported token
    let expiration = (env.ledger().timestamp() + 1000) as u32;
    let order = create_payment_order(&env, &merchant, 100, &token, expiration);

    // Create test signature
    let signature = BytesN::from_array(&env, &[3u8; 64]); // Test signature

    // Should fail due to unsupported token
    client.process_payment_with_signature(
        &Address::generate(&env),
        &order,
        &signature,
        &merchant_public,
    );
}

// Performance and Gas Optimization Tests

#[test]
fn test_batch_register_merchants() {
    let env = Env::default();
    let contract_id = env.register(PaymentProcessingContract {}, ());
    let client = PaymentProcessingContractClient::new(&env, &contract_id);

    // Create multiple merchants
    let merchants = Vec::from_array(&env, [
        Address::generate(&env),
        Address::generate(&env),
        Address::generate(&env),
    ]);

    let batch = BatchMerchantRegistration {
        merchants: merchants.clone(),
    };

    env.mock_all_auths();
    client.batch_register_merchants(&batch);

    // Verify all merchants were registered
    for merchant in merchants.iter() {
        let merchant_info = client.get_merchant_info(&merchant);
        assert!(merchant_info.active);
    }
}

#[test]
fn test_batch_add_tokens() {
    let env = Env::default();
    let contract_id = env.register(PaymentProcessingContract {}, ());
    let client = PaymentProcessingContractClient::new(&env, &contract_id);

    let merchant = Address::generate(&env);
    let tokens = Vec::from_array(&env, [
        Address::generate(&env),
        Address::generate(&env),
        Address::generate(&env),
    ]);

    // Register merchant first
    env.mock_all_auths();
    register_test_merchant(&client, &env, &merchant);

    let batch = BatchTokenAddition {
        merchant: merchant.clone(),
        tokens: tokens.clone(),
    };

    env.mock_all_auths();
    client.batch_add_tokens(&batch);

    // Verify all tokens were added
    for token in tokens.iter() {
        assert!(client.is_token_supported(&merchant, &token));
    }

    // Verify token count
    assert_eq!(client.get_merchant_token_count(&merchant), 3);
}

#[test]
fn test_batch_process_payments() {
    let env = Env::default();
    let contract_id = env.register(PaymentProcessingContract {}, ());
    let client = PaymentProcessingContractClient::new(&env, &contract_id);

    // Setup merchant and token
    let merchant = Address::generate(&env);
    let admin = Address::generate(&env);
    let (token, _token_client, token_admin) = create_token_contract(&env, &admin);
    let payer = Address::generate(&env);

    // Register merchant and add token
    env.mock_all_auths();
    register_test_merchant(&client, &env, &merchant);
    client.add_supported_token(&merchant, &token);

    // Create multiple payment orders
    let orders = Vec::from_array(&env, [
        PaymentOrder {
            merchant_address: merchant.clone(),
            amount: 100,
            token: token.clone(),
            nonce: 1,
            expiration: (env.ledger().timestamp() + 1000) as u32,
            order_id: String::from_str(&env, "ORDER_1"),
            fee_amount: 0,
        },
        PaymentOrder {
            merchant_address: merchant.clone(),
            amount: 200,
            token: token.clone(),
            nonce: 2,
            expiration: (env.ledger().timestamp() + 1000) as u32,
            order_id: String::from_str(&env, "ORDER_2"),
            fee_amount: 0,
        },
        PaymentOrder {
            merchant_address: merchant.clone(),
            amount: 300,
            token: token.clone(),
            nonce: 3,
            expiration: (env.ledger().timestamp() + 1000) as u32,
            order_id: String::from_str(&env, "ORDER_3"),
            fee_amount: 0,
        },
    ]);

    let signatures = Vec::from_array(&env, [
        BytesN::from_array(&env, &[4u8; 64]),
        BytesN::from_array(&env, &[5u8; 64]),
        BytesN::from_array(&env, &[6u8; 64]),
    ]);
    let merchant_public = BytesN::from_array(&env, &[7u8; 32]);

    let batch = BatchPayment {
        payer: payer.clone(),
        orders: orders.clone(),
        signatures,
        merchant_public_key: merchant_public,
    };

    // Setup token balances
    token_admin.mint(&payer, &600);

    env.mock_all_auths();
    client.batch_process_payments(&batch);

    // Verify balances
    assert_eq!(token_client.balance(&merchant), 600);
    assert_eq!(token_client.balance(&payer), 0);

    // Verify nonces were marked as used
    for order in orders.iter() {
        let tracker = client.get_nonce_tracker(&merchant);
        assert!(tracker.is_some());
        assert!(tracker.unwrap().is_nonce_used(order.nonce));
    }
}

#[test]
fn test_gas_estimation() {
    let env = Env::default();
    let contract_id = env.register(PaymentProcessingContract {}, ());
    let client = PaymentProcessingContractClient::new(&env, &contract_id);

    let merchant = Address::generate(&env);
    let token = Address::generate(&env);
    let order = PaymentOrder {
        merchant_address: merchant.clone(),
        amount: 100,
        token: token.clone(),
        nonce: 1,
        expiration: (env.ledger().timestamp() + 1000) as u32,
        order_id: String::from_str(&env, "TEST_ORDER"),
        fee_amount: 0,
    };

    // Test payment gas estimation
    let estimate = client.estimate_gas_for_payment(&order);
    assert!(estimate.total_estimated > 0);
    assert!(estimate.base_gas > 0);
    assert!(estimate.per_item_gas > 0);

    // Test batch operation gas estimation
    let batch_estimate = client.estimate_gas_for_batch_operation(
        &Symbol::new(&env, "proc_pay"),
        &3
    );
    assert!(batch_estimate.total_estimated > estimate.total_estimated);
}

#[test]
fn test_view_functions() {
    let env = Env::default();
    let contract_id = env.register(PaymentProcessingContract {}, ());
    let client = PaymentProcessingContractClient::new(&env, &contract_id);

    let merchant = Address::generate(&env);
    let token = Address::generate(&env);

    // Register merchant and add token
    env.mock_all_auths();
    register_test_merchant(&client, &env, &merchant);
    client.add_supported_token(&merchant, &token);

    // Test view functions (should not require auth)
    let merchant_info = client.get_merchant_info(&merchant);
    assert!(merchant_info.active);
    assert_eq!(merchant_info.supported_tokens.len(), 1);

    let token_count = client.get_merchant_token_count(&merchant);
    assert_eq!(token_count, 1);

    let is_supported = client.is_token_supported(&merchant, &token);
    assert!(is_supported);

    let tracker = client.get_nonce_tracker(&merchant);
    assert!(tracker.is_none()); // No nonces used yet
}

#[test]
fn test_merchant_activation_deactivation() {
    let env = Env::default();
    let contract_id = env.register(PaymentProcessingContract {}, ());
    let client = PaymentProcessingContractClient::new(&env, &contract_id);

    let merchant = Address::generate(&env);

    // Register merchant
    env.mock_all_auths();
    register_test_merchant(&client, &env, &merchant);

    // Verify merchant is active
    let merchant_info = client.get_merchant_info(&merchant);
    assert!(merchant_info.active);

    // Deactivate merchant
    env.mock_all_auths();
    client.deactivate_merchant(&merchant);

    // Verify merchant is inactive
    let merchant_info = client.get_merchant_info(&merchant);
    assert!(!merchant_info.active);

    // Activate merchant
    env.mock_all_auths();
    client.activate_merchant(&merchant);

    // Verify merchant is active again
    let merchant_info = client.get_merchant_info(&merchant);
    assert!(merchant_info.active);
}

#[test]
fn test_token_removal() {
    let env = Env::default();
    let contract_id = env.register(PaymentProcessingContract {}, ());
    let client = PaymentProcessingContractClient::new(&env, &contract_id);

    let merchant = Address::generate(&env);
    let token1 = Address::generate(&env);
    let token2 = Address::generate(&env);

    // Register merchant and add tokens
    env.mock_all_auths();
    register_test_merchant(&client, &env, &merchant);
    client.add_supported_token(&merchant, &token1);
    client.add_supported_token(&merchant, &token2);

    // Verify both tokens are supported
    assert_eq!(client.get_merchant_token_count(&merchant), 2);
    assert!(client.is_token_supported(&merchant, &token1));
    assert!(client.is_token_supported(&merchant, &token2));

    // Remove one token
    env.mock_all_auths();
    client.remove_supported_token(&merchant, &token1);

    // Verify only one token remains
    assert_eq!(client.get_merchant_token_count(&merchant), 1);
    assert!(!client.is_token_supported(&merchant, &token1));
    assert!(client.is_token_supported(&merchant, &token2));
}

#[test]
fn test_nonce_bitmap_optimization() {
    let env = Env::default();
    let contract_id = env.register(PaymentProcessingContract {}, ());
    let client = PaymentProcessingContractClient::new(&env, &contract_id);

    let merchant = Address::generate(&env);
    let admin = Address::generate(&env);
    let (token, _token_client, token_admin) = create_token_contract(&env, &admin);
    let payer = Address::generate(&env);

    // Register merchant and add token
    env.mock_all_auths();
    register_test_merchant(&client, &env, &merchant);
    client.add_supported_token(&merchant, &token);

    // Set up fee management
    env.mock_all_auths();
    client.set_admin(&admin);
    env.mock_all_auths();
    client.set_fee(&0, &admin, &token); // 0% fee for this test

    // Setup token balance
    token_admin.mint(&payer, &1000);

    let signature = BytesN::from_array(&env, &[6u8; 64]);
    let merchant_public = BytesN::from_array(&env, &[7u8; 32]);

    // Process multiple payments with different nonces
    for i in 1..=10 {
        let order = PaymentOrder {
            merchant_address: merchant.clone(),
            amount: 100,
            token: token.clone(),
            nonce: i,
            expiration: (env.ledger().timestamp() + 1000) as u32,
            order_id: String::from_str(&env, "ORDER_TEST"),
            fee_amount: 0,
        };

        env.mock_all_auths();
        client.process_payment_with_signature(
            &payer,
            &order,
            &signature,
            &merchant_public
        );
    }

    // Verify nonce tracker shows all nonces as used
    let tracker = client.get_nonce_tracker(&merchant);
    assert!(tracker.is_some());
    let tracker = tracker.unwrap();
    
    for i in 1..=10 {
        assert!(tracker.is_nonce_used(i));
    }
    
    // Verify nonce 11 is not used
    assert!(!tracker.is_nonce_used(11));
}

// Multi-signature payment tests

#[test]
fn test_initiate_multisig_payment_success() {
    let env = Env::default();
    let contract_id = env.register(PaymentProcessingContract {}, ());
    let client = PaymentProcessingContractClient::new(&env, &contract_id);

    // Setup
    let admin = Address::generate(&env);
    let (token, _, _) = create_token_contract(&env, &admin);
    let recipient = Address::generate(&env);
    let signer1 = Address::generate(&env);
    let signer2 = Address::generate(&env);
    let signer3 = Address::generate(&env);

    let mut signers = Vec::new(&env);
    signers.push_back(signer1.clone());
    signers.push_back(signer2.clone());
    signers.push_back(signer3.clone());

    let amount = 1000_i128;
    let threshold = 2u32;
    let expiry = env.ledger().timestamp() + 3600; // 1 hour from now

    env.mock_all_auths();

    // Initiate payment
    let payment_id = client.initiate_multisig_payment(
        &amount,
        &token,
        &recipient,
        &signers,
        &threshold,
        &expiry,
    );

    // Verify payment was created
    let payment = client.get_multisig_payment(&payment_id);
    assert_eq!(payment.amount, amount);
    assert_eq!(payment.token, token);
    assert_eq!(payment.recipient, recipient);
    assert_eq!(payment.threshold, threshold);
    assert_eq!(payment.status, PaymentStatus::Pending);
    assert_eq!(payment.signers.len(), 3);
}

#[test]
fn test_initiate_multisig_payment_invalid_threshold() {
    let env = Env::default();
    let contract_id = env.register(PaymentProcessingContract {}, ());
    let client = PaymentProcessingContractClient::new(&env, &contract_id);

    // Setup
    let admin = Address::generate(&env);
    let (token, _, _) = create_token_contract(&env, &admin);
    let recipient = Address::generate(&env);
    let signer1 = Address::generate(&env);

    let mut signers = Vec::new(&env);
    signers.push_back(signer1);

    let amount = 1000_i128;
    let threshold = 5u32; // Invalid: threshold > signers count
    let expiry = env.ledger().timestamp() + 3600;

    env.mock_all_auths();

    // Should fail with InvalidThreshold
    let result = client.try_initiate_multisig_payment(
        &amount,
        &token,
        &recipient,
        &signers,
        &threshold,
        &expiry,
    );

    assert_eq!(result, Err(Ok(PaymentError::InvalidThreshold)));
}

#[test]
fn test_add_signature_success() {
    let env = Env::default();
    let contract_id = env.register(PaymentProcessingContract {}, ());
    let client = PaymentProcessingContractClient::new(&env, &contract_id);

    // Setup payment
    let admin = Address::generate(&env);
    let (token, _, _) = create_token_contract(&env, &admin);
    let recipient = Address::generate(&env);
    let signer1 = Address::generate(&env);
    let signer2 = Address::generate(&env);

    let mut signers = Vec::new(&env);
    signers.push_back(signer1.clone());
    signers.push_back(signer2.clone());

    env.mock_all_auths();

    let payment_id = client.initiate_multisig_payment(
        &1000_i128,
        &token,
        &recipient,
        &signers,
        &2u32,
        &(env.ledger().timestamp() + 3600),
    );

    // Add signature from signer1
    client.add_signature(&payment_id, &signer1);

    // Verify signature was added
    let payment = client.get_multisig_payment(&payment_id);
    assert_eq!(payment.signatures.len(), 1);
    assert_eq!(payment.signatures.get(signer1).unwrap(), true);
}

#[test]
fn test_add_signature_not_a_signer() {
    let env = Env::default();
    let contract_id = env.register(PaymentProcessingContract {}, ());
    let client = PaymentProcessingContractClient::new(&env, &contract_id);

    // Setup payment
    let admin = Address::generate(&env);
    let (token, _, _) = create_token_contract(&env, &admin);
    let recipient = Address::generate(&env);
    let signer1 = Address::generate(&env);
    let not_signer = Address::generate(&env);

    let mut signers = Vec::new(&env);
    signers.push_back(signer1);

    env.mock_all_auths();

    let payment_id = client.initiate_multisig_payment(
        &1000_i128,
        &token,
        &recipient,
        &signers,
        &1u32,
        &(env.ledger().timestamp() + 3600),
    );

    // Try to add signature from non-signer
    let result = client.try_add_signature(&payment_id, &not_signer);
    assert_eq!(result, Err(Ok(PaymentError::NotASigner)));
}

#[test]
fn test_execute_multisig_payment_success() {
    let env = Env::default();
    let contract_id = env.register(PaymentProcessingContract {}, ());
    let client = PaymentProcessingContractClient::new(&env, &contract_id);

    // Setup token and balances
    let admin = Address::generate(&env);
    let (token, token_client, token_admin) = create_token_contract(&env, &admin);
    let recipient = Address::generate(&env);
    let signer1 = Address::generate(&env);
    let signer2 = Address::generate(&env);

    let mut signers = Vec::new(&env);
    signers.push_back(signer1.clone());
    signers.push_back(signer2.clone());

    let amount = 1000_i128;

    // Mock all auths first
    env.mock_all_auths();

    // Mint tokens to signer1 (executor)
    token_admin.mint(&signer1, &amount);

    // Create payment
    let payment_id = client.initiate_multisig_payment(
        &amount,
        &token,
        &recipient,
        &signers,
        &2u32,
        &(env.ledger().timestamp() + 3600),
    );

    // Add signatures
    client.add_signature(&payment_id, &signer1);
    client.add_signature(&payment_id, &signer2);

    // Execute payment
    client.execute_multisig_payment(&payment_id, &signer1);

    // Verify payment was executed (should be removed from active payments)
    let result = client.try_get_multisig_payment(&payment_id);
    assert!(result.is_err()); // Should be removed after execution

    // Verify token transfer
    assert_eq!(token_client.balance(&recipient), amount);
    assert_eq!(token_client.balance(&signer1), 0);
}

#[test]
fn test_execute_multisig_payment_threshold_not_met() {
    let env = Env::default();
    let contract_id = env.register(PaymentProcessingContract {}, ());
    let client = PaymentProcessingContractClient::new(&env, &contract_id);

    // Setup
    let admin = Address::generate(&env);
    let (token, _, _) = create_token_contract(&env, &admin);
    let recipient = Address::generate(&env);
    let signer1 = Address::generate(&env);
    let signer2 = Address::generate(&env);

    let mut signers = Vec::new(&env);
    signers.push_back(signer1.clone());
    signers.push_back(signer2.clone());

    env.mock_all_auths();

    let payment_id = client.initiate_multisig_payment(
        &1000_i128,
        &token,
        &recipient,
        &signers,
        &2u32,
        &(env.ledger().timestamp() + 3600),
    );

    // Add only one signature (threshold is 2)
    client.add_signature(&payment_id, &signer1);

    // Try to execute with only one signature
    let result = client.try_execute_multisig_payment(&payment_id, &signer1);
    assert_eq!(result, Err(Ok(PaymentError::ThresholdNotMet)));
}

#[test]
#[should_panic(expected = "HostError: Error(Contract, #16)")]
fn test_register_merchant_paused() {
    let env = Env::default();
    let contract_id = env.register(PaymentProcessingContract {}, ());
    let client = PaymentProcessingContractClient::new(&env, &contract_id);
    
    let admin = Address::generate(&env);
    let pause_admin = Address::generate(&env);
    let merchant = Address::generate(&env);
    env.mock_all_auths();

    client.set_admin(&admin);
    client.set_pause_admin(&admin, &pause_admin);
    client.pause(&pause_admin);

    register_test_merchant(&client, &env, &merchant);
}

#[test]
fn test_contract_is_paused() {
    let env = Env::default();
    let contract_id = env.register(PaymentProcessingContract {}, ());
    let client = PaymentProcessingContractClient::new(&env, &contract_id);
    
    let admin = Address::generate(&env);
    let pause_admin = Address::generate(&env);
    env.mock_all_auths();

    client.set_admin(&admin);
    client.set_pause_admin(&admin, &pause_admin);
    client.pause(&pause_admin);

    let is_paused = client.is_paused();

    assert_eq!(is_paused, true);
}

#[test]
#[should_panic(expected = "HostError: Error(Contract, #16)")]
fn test_add_supported_token_paused() {
    let env = Env::default();
    let contract_id = env.register(PaymentProcessingContract {}, ());
    let client = PaymentProcessingContractClient::new(&env, &contract_id);
    
    let admin = Address::generate(&env);
    let pause_admin = Address::generate(&env);
    let merchant = Address::generate(&env);
    let _token = Address::generate(&env);
    env.mock_all_auths();

    client.set_admin(&admin);

    client.set_pause_admin(&admin, &pause_admin);
    // Register merchant first
    register_test_merchant(&client, &env, &merchant);
    
    client.pause(&pause_admin);

    // Add supported token
    client.add_supported_token(&merchant, &token);
}

#[test]
fn test_pause_unpause() {
    let env = Env::default();
    let contract_id = env.register(PaymentProcessingContract {}, ());
    let client = PaymentProcessingContractClient::new(&env, &contract_id);
    
    let admin = Address::generate(&env);
    let pause_admin = Address::generate(&env);
    let merchant = Address::generate(&env);
    let _token = Address::generate(&env);
    env.mock_all_auths();

    client.set_admin(&admin);

    client.set_pause_admin(&admin, &pause_admin);
    // Register merchant first
    register_test_merchant(&client, &env, &merchant);
    
    client.pause(&pause_admin);

    let is_paused = client.is_paused();
    assert_eq!(is_paused, true);

    client.unpause(&pause_admin);

    let is_paused = client.is_paused();
    assert_eq!(is_paused, false);

    // Add supported token
    client.add_supported_token(&merchant, &token);
}

#[test]
#[should_panic(expected = "HostError: Error(Contract, #17)")]
fn test_double_pause() {
    let env = Env::default();
    let contract_id = env.register(PaymentProcessingContract {}, ());
    let client = PaymentProcessingContractClient::new(&env, &contract_id);
    
    let admin = Address::generate(&env);
    let pause_admin = Address::generate(&env);
    let merchant = Address::generate(&env);
    let _token = Address::generate(&env);
    env.mock_all_auths();

    client.set_admin(&admin);

    client.set_pause_admin(&admin, &pause_admin);
    // Register merchant first
    register_test_merchant(&client, &env, &merchant);
    
    client.pause(&pause_admin);

    let is_paused = client.is_paused();
    assert_eq!(is_paused, true);
    
    client.pause(&pause_admin);
}


#[test]
#[should_panic(expected = "HostError: Error(Contract, #15)")]
fn test_pause_without_set_pause_admin() {
    let env = Env::default();
    let contract_id = env.register(PaymentProcessingContract {}, ());
    let client = PaymentProcessingContractClient::new(&env, &contract_id);
    
    let admin = Address::generate(&env);
    let merchant = Address::generate(&env);
    env.mock_all_auths();
    register_test_merchant(&client, &env, &merchant);
    
    client.pause(&admin);
}

#[test]
#[should_panic(expected = "HostError: Error(Contract, #1)")]
fn test_unauthorized() {
    let env = Env::default();
    let contract_id = env.register(PaymentProcessingContract {}, ());
    let client = PaymentProcessingContractClient::new(&env, &contract_id);
    
    let admin = Address::generate(&env);
    let pause_admin = Address::generate(&env);
    let unauthorized = Address::generate(&env);
    let merchant = Address::generate(&env);
    let token = Address::generate(&env);
    env.mock_all_auths();

    client.set_admin(&admin);

    client.set_pause_admin(&admin, &pause_admin);
    register_test_merchant(&client, &env, &merchant);
    
    client.pause(&unauthorized);
}

#[test]
fn test_pause_until() {
    let env = Env::default();
    let contract_id = env.register(PaymentProcessingContract {}, ());
    let client = PaymentProcessingContractClient::new(&env, &contract_id);
    
    let admin = Address::generate(&env);
    let pause_admin = Address::generate(&env);
    let merchant = Address::generate(&env);
    let _token = Address::generate(&env);
    env.mock_all_auths();

    client.set_admin(&admin);

    client.set_pause_admin(&admin, &pause_admin);
    register_test_merchant(&client, &env, &merchant);
    
    client.pause_for_duration(&pause_admin, &100);
    let is_paused = client.is_paused();
    assert_eq!(is_paused, true);
}

#[test]
fn test_pause_until_duration_passed() {
    let env = Env::default();
    let contract_id = env.register(PaymentProcessingContract {}, ());
    let client = PaymentProcessingContractClient::new(&env, &contract_id);

    // Setup
    let admin = Address::generate(&env);
    let (token, _, token_admin) = create_token_contract(&env, &admin);
    let recipient = Address::generate(&env);
    let signer1 = Address::generate(&env);
    let signer2 = Address::generate(&env);

    let mut signers = Vec::new(&env);
    signers.push_back(signer1.clone());
    signers.push_back(signer2.clone());

    let amount = 1000_i128;

    // Mock all auths first
    env.mock_all_auths();

    token_admin.mint(&signer1, &amount);

    // Create payment requiring 2 signatures
    let payment_id = client.initiate_multisig_payment(
        &amount,
        &token,
        &recipient,
        &signers,
        &2u32,
        &(env.ledger().timestamp() + 3600),
    );

    // Add only 1 signature
    client.add_signature(&payment_id, &signer1);

    // Try to execute - should fail
    let result = client.try_execute_multisig_payment(&payment_id, &signer1);
    assert_eq!(result, Err(Ok(PaymentError::ThresholdNotMet)));
}

#[test]
fn test_cancel_multisig_payment_success() {
    let env = Env::default();
    let contract_id = env.register(PaymentProcessingContract {}, ());
    let client = PaymentProcessingContractClient::new(&env, &contract_id);

    // Acá continuarán los tests multisig que siguen...
}

// --- Tests de pausa (de la rama main) ---

#[test]
fn test_pause_for_duration_success() {
    let env = Env::default();
    let contract_id = env.register(PaymentProcessingContract {}, ());
    let client = PaymentProcessingContractClient::new(&env, &contract_id);

    env.ledger().set_timestamp(10);
    
    let admin = Address::generate(&env);
    let pause_admin = Address::generate(&env);
    let merchant = Address::generate(&env);
    let _token = Address::generate(&env);
    env.mock_all_auths();

    client.set_admin(&admin);
    client.set_pause_admin(&admin, &pause_admin);
    register_test_merchant(&client, &env, &merchant);
    
    client.pause_for_duration(&pause_admin, &100);
    let is_paused = client.is_paused();
    assert_eq!(is_paused, true);

    env.ledger().set_timestamp(150); // After pause time, so paused should be false

    let is_paused = client.is_paused();
    assert_eq!(is_paused, false);

    client.add_supported_token(&merchant, &token);
}

#[test]
#[should_panic(expected = "HostError: Error(Contract, #16)")]
fn test_pause_until_duration_not_passed() {
    let env = Env::default();
    let contract_id = env.register(PaymentProcessingContract {}, ());
    let client = PaymentProcessingContractClient::new(&env, &contract_id);

    env.ledger().set_timestamp(10);
    
    let admin = Address::generate(&env);
    let pause_admin = Address::generate(&env);
    let merchant = Address::generate(&env);
    let _token = Address::generate(&env);
    env.mock_all_auths();

    client.set_admin(&admin);
    client.set_pause_admin(&admin, &pause_admin);
    register_test_merchant(&client, &env, &merchant);
    
    client.pause_for_duration(&pause_admin, &100);
    let is_paused = client.is_paused();
    assert_eq!(is_paused, true);

    env.ledger().set_timestamp(80);

    let is_paused = client.is_paused();
    assert_eq!(is_paused, false);
}

// --- Test: cancel_multisig_payment ---
#[test]
fn test_cancel_multisig_payment() {
    let env = Env::default();
    let contract_id = env.register(PaymentProcessingContract {}, ());
    let client = PaymentProcessingContractClient::new(&env, &contract_id);

    // Setup
    let admin = Address::generate(&env);
    let (token, _, _) = create_token_contract(&env, &admin);
    let recipient = Address::generate(&env);
    let signer1 = Address::generate(&env);

    let mut signers = Vec::new(&env);
    signers.push_back(signer1.clone());

    env.mock_all_auths();

    let payment_id = client.initiate_multisig_payment(
        &1000_i128,
        &token,
        &recipient,
        &signers,
        &1u32,
        &(env.ledger().timestamp() + 3600),
    );

    // Cancel payment
    let reason = String::from_str(&env, "Test cancellation");
    client.cancel_multisig_payment(&payment_id, &signer1, &reason);

    // Verify payment was cancelled and removed
    let result = client.try_get_multisig_payment(&payment_id);
    assert!(result.is_err()); // Should be removed after cancellation
}

// --- Test: batch_execute_payments ---
#[test]
fn test_batch_execute_payments() {
    let env = Env::default();
    let contract_id = env.register(PaymentProcessingContract {}, ());
    let client = PaymentProcessingContractClient::new(&env, &contract_id);

    // Setup
    let admin = Address::generate(&env);
    let (token, token_client, token_admin) = create_token_contract(&env, &admin);
    let recipient = Address::generate(&env);
    let signer1 = Address::generate(&env);

    let mut signers = Vec::new(&env);
    signers.push_back(signer1.clone());

    let amount = 500_i128;

    // Mock all auths first
    env.mock_all_auths();

    token_admin.mint(&signer1, &(amount * 3)); // Enough for 3 payments

    // Create multiple payments
    let mut payment_ids = Vec::new(&env);
    for _i in 0..3 {
        let payment_id = client.initiate_multisig_payment(
            &amount,
            &token,
            &recipient,
            &signers,
            &1u32,
            &(env.ledger().timestamp() + 3600),
        );

        // Add signature
        client.add_signature(&payment_id, &signer1);
        payment_ids.push_back(payment_id);
    }

    // Batch execute
    let executed = client.batch_execute_payments(&payment_ids, &signer1);

    // Verify all payments were executed
    assert_eq!(executed.len(), 3);

    // Verify total amount transferred
    assert_eq!(token_client.balance(&recipient), amount * 3);
}

// --- Test: payment_history_retrieval ---
#[test]
fn test_payment_history_retrieval() {
    let env = Env::default();
    let contract_id = env.register(PaymentProcessingContract {}, ());
    let client = PaymentProcessingContractClient::new(&env, &contract_id);

    // Setup
    let admin = Address::generate(&env);
    let (token, _token_client, token_admin) = create_token_contract(&env, &admin);
    let recipient = Address::generate(&env);
    let signer1 = Address::generate(&env);

    let mut signers = Vec::new(&env);
    signers.push_back(signer1.clone());

    let amount = 1000_i128;

    // Mock all auths first
    env.mock_all_auths();

    token_admin.mint(&signer1, &amount);

    // Create and execute a payment
    let payment_id = client.initiate_multisig_payment(
        &amount,
        &token,
        &recipient,
        &signers,
        &1u32,
        &(env.ledger().timestamp() + 3600),
    );

    client.add_signature(&payment_id, &signer1);
    client.execute_multisig_payment(&payment_id, &signer1);

    // Test payment history retrieval using storage directly
    let payment_record = env.as_contract(&contract_id, || {
        let storage = Storage::new(&env);
        storage.get_payment_record(payment_id)
    });

    assert!(payment_record.is_some());
    let record = payment_record.unwrap();
    assert_eq!(record.payment_id, payment_id);
    assert_eq!(record.amount, amount);
    assert_eq!(record.recipient, recipient);
    assert_eq!(record.status, PaymentStatus::Executed);
}

// --- Tests de pausa (rama main) ---
#[test]
fn test_pause_for_duration_success() {
    let env = Env::default();
    let contract_id = env.register(PaymentProcessingContract {}, ());
    let client = PaymentProcessingContractClient::new(&env, &contract_id);

    env.ledger().set_timestamp(10);
    
    let admin = Address::generate(&env);
    let pause_admin = Address::generate(&env);
    env.mock_all_auths();

    client.set_admin(&admin);
    client.set_pause_admin(&admin, &pause_admin);
    
    client.pause_for_duration(&pause_admin, &100);
    let is_paused = client.is_paused();
    assert_eq!(is_paused, true);

    env.ledger().set_timestamp(60);

    client.pause_for_duration(&pause_admin, &100);
}

#[test]
#[should_panic(expected = "HostError: Error(Contract, #17)")]
fn test_pause_pause_until_already_paused() {
    let env = Env::default();
    let contract_id = env.register(PaymentProcessingContract {}, ());
    let client = PaymentProcessingContractClient::new(&env, &contract_id);

    env.ledger().set_timestamp(10);
    
    let admin = Address::generate(&env);
    let pause_admin = Address::generate(&env);
    env.mock_all_auths();

    client.set_admin(&admin);
    client.set_pause_admin(&admin, &pause_admin);

    client.pause_for_duration(&pause_admin, &100);
    let is_paused = client.is_paused();
    assert_eq!(is_paused, true);

    env.ledger().set_timestamp(60);

    client.pause(&pause_admin);
}

#[test]
#[should_panic(expected = "HostError: Error(Contract, #17)")]
fn test_pause_until_pause_already_paused() {
    let env = Env::default();
    let contract_id = env.register(PaymentProcessingContract {}, ());
    let client = PaymentProcessingContractClient::new(&env, &contract_id);

    env.ledger().set_timestamp(10);
    
    let admin = Address::generate(&env);
    let pause_admin = Address::generate(&env);
    env.mock_all_auths();

    client.set_admin(&admin);

    client.set_pause_admin(&admin, &pause_admin);

    client.pause_for_duration(&pause_admin, &100);
    let is_paused = client.is_paused();
    assert_eq!(is_paused, true);

    env.ledger().set_timestamp(60);

    client.pause(&pause_admin);
}

// Profile Management Tests

#[test]
fn test_update_merchant_profile() {
    let env = Env::default();
    let contract_id = env.register(PaymentProcessingContract {}, ());
    let client = PaymentProcessingContractClient::new(&env, &contract_id);

    let merchant = Address::generate(&env);
    let tokens = Vec::from_array(&env, [
        Address::generate(&env),
        Address::generate(&env),
        Address::generate(&env),
    ]);

    // Register merchant first
    env.mock_all_auths();
    client.register_merchant(&merchant);

    let batch = BatchTokenAddition {
        merchant: merchant.clone(),
        tokens: tokens.clone(),
    };

    env.mock_all_auths();
    client.batch_add_tokens(&batch);

    // Verify all tokens were added
    for token in tokens.iter() {
        assert!(client.is_token_supported(&merchant, &token));
    }

    // Verify token count
    assert_eq!(client.get_merchant_token_count(&merchant), 3);
}

#[test]
fn test_batch_process_payments() {
    let env = Env::default();
    let contract_id = env.register(PaymentProcessingContract {}, ());
    let client = PaymentProcessingContractClient::new(&env, &contract_id);

    // Setup merchant and token
    let merchant = Address::generate(&env);
    let admin = Address::generate(&env);
    let (token, _token_client, token_admin) = create_token_contract(&env, &admin);
    let payer = Address::generate(&env);

    // Register merchant and add token
    env.mock_all_auths();
    client.register_merchant(&merchant);
    client.add_supported_token(&merchant, &token);

    // Create multiple payment orders
    let orders = Vec::from_array(&env, [
        PaymentOrder {
            merchant_address: merchant.clone(),
            amount: 100,
            token: token.clone(),
            nonce: 1,
            expiration: (env.ledger().timestamp() + 1000) as u32,
            order_id: String::from_str(&env, "ORDER_1"),
            fee_amount: 0,
        },
        PaymentOrder {
            merchant_address: merchant.clone(),
            amount: 200,
            token: token.clone(),
            nonce: 2,
            expiration: (env.ledger().timestamp() + 1000) as u32,
            order_id: String::from_str(&env, "ORDER_2"),
            fee_amount: 0,
        },
        PaymentOrder {
            merchant_address: merchant.clone(),
            amount: 300,
            token: token.clone(),
            nonce: 3,
            expiration: (env.ledger().timestamp() + 1000) as u32,
            order_id: String::from_str(&env, "ORDER_3"),
            fee_amount: 0,
        },
    ]);

    let signatures = Vec::from_array(&env, [
        BytesN::from_array(&env, &[4u8; 64]),
        BytesN::from_array(&env, &[5u8; 64]),
        BytesN::from_array(&env, &[6u8; 64]),
    ]);
    let merchant_public = BytesN::from_array(&env, &[7u8; 32]);

    let batch = BatchPayment {
        payer: payer.clone(),
        orders: orders.clone(),
        signatures,
        merchant_public_key: merchant_public,
    };

    // Setup token balances
    token_admin.mint(&payer, &600);

    env.mock_all_auths();
    client.batch_process_payments(&batch);

    // Verify balances
    assert_eq!(token_client.balance(&merchant), 600);
    assert_eq!(token_client.balance(&payer), 0);

    // Verify nonces were marked as used
    for order in orders.iter() {
        let tracker = client.get_nonce_tracker(&merchant);
        assert!(tracker.is_some());
        assert!(tracker.unwrap().is_nonce_used(order.nonce));
    }
}

#[test]
fn test_gas_estimation() {
    let env = Env::default();
    let contract_id = env.register(PaymentProcessingContract {}, ());
    let client = PaymentProcessingContractClient::new(&env, &contract_id);

    let merchant = Address::generate(&env);
    let token = Address::generate(&env);
    let order = PaymentOrder {
        merchant_address: merchant.clone(),
        amount: 100,
        token: token.clone(),
        nonce: 1,
        expiration: (env.ledger().timestamp() + 1000) as u32,
        order_id: String::from_str(&env, "TEST_ORDER"),
        fee_amount: 0,
    };

    // Test payment gas estimation
    let estimate = client.estimate_gas_for_payment(&order);
    assert!(estimate.total_estimated > 0);
    assert!(estimate.base_gas > 0);
    assert!(estimate.per_item_gas > 0);

    // Test batch operation gas estimation
    let batch_estimate = client.estimate_gas_for_batch_operation(
        &Symbol::new(&env, "proc_pay"),
        &3
    );
    assert!(batch_estimate.total_estimated > estimate.total_estimated);
}

#[test]
fn test_view_functions() {
    let env = Env::default();
    let contract_id = env.register(PaymentProcessingContract {}, ());
    let client = PaymentProcessingContractClient::new(&env, &contract_id);

    let merchant = Address::generate(&env);
    let token = Address::generate(&env);

    // Register merchant and add token
    env.mock_all_auths();
    client.register_merchant(&merchant);
    client.add_supported_token(&merchant, &token);

    // Test view functions (should not require auth)
    let merchant_info = client.get_merchant_info(&merchant);
    assert!(merchant_info.is_active());
    assert_eq!(merchant_info.token_count, 1);

    let token_count = client.get_merchant_token_count(&merchant);
    assert_eq!(token_count, 1);

    let is_supported = client.is_token_supported(&merchant, &token);
    assert!(is_supported);

    let tracker = client.get_nonce_tracker(&merchant);
    assert!(tracker.is_none()); // No nonces used yet
}

#[test]
fn test_merchant_activation_deactivation() {
    let env = Env::default();
    let contract_id = env.register(PaymentProcessingContract {}, ());
    let client = PaymentProcessingContractClient::new(&env, &contract_id);

    let merchant = Address::generate(&env);

    // Register merchant
    env.mock_all_auths();
    client.register_merchant(&merchant);

    // Verify merchant is active
    let merchant_info = client.get_merchant_info(&merchant);
    assert!(merchant_info.is_active());

    // Deactivate merchant
    env.mock_all_auths();
    client.deactivate_merchant(&merchant);

    // Verify merchant is inactive
    let merchant_info = client.get_merchant_info(&merchant);
    assert!(!merchant_info.is_active());

    // Activate merchant
    env.mock_all_auths();
    client.activate_merchant(&merchant);

    // Verify merchant is active again
    let merchant_info = client.get_merchant_info(&merchant);
    assert!(merchant_info.is_active());
}

#[test]
fn test_token_removal() {
    let env = Env::default();
    let contract_id = env.register(PaymentProcessingContract {}, ());
    let client = PaymentProcessingContractClient::new(&env, &contract_id);

    let merchant = Address::generate(&env);
    let token1 = Address::generate(&env);
    let token2 = Address::generate(&env);

    // Register merchant and add tokens
    env.mock_all_auths();
    client.register_merchant(&merchant);
    client.add_supported_token(&merchant, &token1);
    client.add_supported_token(&merchant, &token2);

    // Verify both tokens are supported
    assert_eq!(client.get_merchant_token_count(&merchant), 2);
    assert!(client.is_token_supported(&merchant, &token1));
    assert!(client.is_token_supported(&merchant, &token2));

    // Remove one token
    env.mock_all_auths();
    client.remove_supported_token(&merchant, &token1);

    // Verify only one token remains
    assert_eq!(client.get_merchant_token_count(&merchant), 1);
    assert!(!client.is_token_supported(&merchant, &token1));
    assert!(client.is_token_supported(&merchant, &token2));
}

#[test]
fn test_nonce_bitmap_optimization() {
    let env = Env::default();
    let contract_id = env.register(PaymentProcessingContract {}, ());
    let client = PaymentProcessingContractClient::new(&env, &contract_id);

    let merchant = Address::generate(&env);
    
    // Register merchant
    env.mock_all_auths();
    register_test_merchant(&client, &env, &merchant);
    
    // Update profile
    let update_data = ProfileUpdateData {
        update_name: true,
        name: String::from_str(&env, "Updated Merchant"),
        update_description: true,
        description: String::from_str(&env, "Updated description"),
        update_contact_info: true,
        contact_info: String::from_str(&env, "updated@merchant.com"),
        update_category: true,
        category: MerchantCategory::ECommerce,
    };
    
    env.mock_all_auths();
    client.update_merchant_profile(&merchant, &update_data);
    
    // Verify profile was updated
    let profile = client.get_merchant_profile(&merchant);
    assert_eq!(profile.name, String::from_str(&env, "Updated Merchant"));
    assert_eq!(profile.description, String::from_str(&env, "Updated description"));
    assert_eq!(profile.contact_info, String::from_str(&env, "updated@merchant.com"));
    assert_eq!(profile.category, MerchantCategory::ECommerce);
}

#[test]
fn test_update_merchant_profile_partial() {
    let env = Env::default();
    let contract_id = env.register(PaymentProcessingContract {}, ());
    let client = PaymentProcessingContractClient::new(&env, &contract_id);

    let merchant = Address::generate(&env);
    
    // Register merchant
    env.mock_all_auths();
    register_test_merchant(&client, &env, &merchant);
    
    // Update only name
    let update_data = ProfileUpdateData {
        update_name: true,
        name: String::from_str(&env, "New Name"),
        update_description: false,
        description: String::from_str(&env, ""),
        update_contact_info: false,
        contact_info: String::from_str(&env, ""),
        update_category: false,
        category: MerchantCategory::Retail,
    };
    
    env.mock_all_auths();
    client.update_merchant_profile(&merchant, &update_data);
    
    // Verify only name was updated
    let profile = client.get_merchant_profile(&merchant);
    assert_eq!(profile.name, String::from_str(&env, "New Name"));
    assert_eq!(profile.description, String::from_str(&env, "A test merchant for unit tests"));
    assert_eq!(profile.contact_info, String::from_str(&env, "test@merchant.com"));
    assert_eq!(profile.category, MerchantCategory::Retail);
}

#[test]
fn test_set_merchant_limits() {
    let env = Env::default();
    let contract_id = env.register(PaymentProcessingContract {}, ());
    let client = PaymentProcessingContractClient::new(&env, &contract_id);

    let merchant = Address::generate(&env);
    
    // Register merchant
    env.mock_all_auths();
    register_test_merchant(&client, &env, &merchant);
    
    // Set new limits
    let new_limit = 5_000_000_i128;
    env.mock_all_auths();
    client.set_merchant_limits(&merchant, &new_limit);
    
    // Verify limits were updated
    let profile = client.get_merchant_profile(&merchant);
    assert_eq!(profile.max_transaction_limit, new_limit);
}

#[test]
fn test_deactivate_merchant() {
    let env = Env::default();
    let contract_id = env.register(PaymentProcessingContract {}, ());
    let client = PaymentProcessingContractClient::new(&env, &contract_id);

    let merchant = Address::generate(&env);
    
    // Register merchant
    env.mock_all_auths();
    register_test_merchant(&client, &env, &merchant);
    
    // Verify merchant is active
    let profile = client.get_merchant_profile(&merchant);
    assert_eq!(profile.active, true);
    
    // Deactivate merchant
    env.mock_all_auths();
    client.deactivate_merchant(&merchant);
    
    // Verify merchant is inactive
    let profile = client.get_merchant_profile(&merchant);
    assert_eq!(profile.active, false);
}

#[test]
#[should_panic]
fn test_payment_with_inactive_merchant() {
    let env = Env::default();
    let contract_id = env.register(PaymentProcessingContract {}, ());
    let client = PaymentProcessingContractClient::new(&env, &contract_id);

    let merchant = Address::generate(&env);
    let admin = Address::generate(&env);
    let (token, _token_client, token_admin) = create_token_contract(&env, &admin);
    let payer = Address::generate(&env);

    // Register merchant and add token
    env.mock_all_auths();
    register_test_merchant(&client, &env, &merchant);
    client.add_supported_token(&merchant, &token);

    // Set up fee management
    env.mock_all_auths();
    client.set_admin(&admin);
    env.mock_all_auths();
    client.set_fee(&0, &admin, &token); // 0% fee for this test

    // Setup token balance
    token_admin.mint(&payer, &1000);

    let signature = BytesN::from_array(&env, &[6u8; 64]);
    let merchant_public = BytesN::from_array(&env, &[7u8; 32]);

    // Process multiple payments with different nonces
    for i in 1..=10 {
        let order = PaymentOrder {
            merchant_address: merchant.clone(),
            amount: 100,
            token: token.clone(),
            nonce: i,
            expiration: (env.ledger().timestamp() + 1000) as u32,
            order_id: String::from_str(&env, "ORDER_TEST"),
            fee_amount: 0,
        };

        env.mock_all_auths();
        client.process_payment_with_signature(
            &payer,
            &order,
            &signature,
            &merchant_public
        );
    }

    // Verify nonce tracker shows all nonces as used
    let tracker = client.get_nonce_tracker(&merchant);
    assert!(tracker.is_some());
    let tracker = tracker.unwrap();
    
    for i in 1..=10 {
        assert!(tracker.is_nonce_used(i));
    }
    
    // Verify nonce 11 is not used
    assert!(!tracker.is_nonce_used(11));
}

// Multi-signature payment tests

#[test]
fn test_initiate_multisig_payment_success() {
    let env = Env::default();
    let contract_id = env.register(PaymentProcessingContract {}, ());
    let client = PaymentProcessingContractClient::new(&env, &contract_id);

    // Setup
    let admin = Address::generate(&env);
    let (token, _, _) = create_token_contract(&env, &admin);
    let recipient = Address::generate(&env);
    let signer1 = Address::generate(&env);
    let signer2 = Address::generate(&env);
    let signer3 = Address::generate(&env);

    let mut signers = Vec::new(&env);
    signers.push_back(signer1.clone());
    signers.push_back(signer2.clone());
    signers.push_back(signer3.clone());

    let amount = 1000_i128;
    let threshold = 2u32;
    let expiry = env.ledger().timestamp() + 3600; // 1 hour from now

    env.mock_all_auths();

    // Initiate payment
    let payment_id = client.initiate_multisig_payment(
        &amount,
        &token,
        &recipient,
        &signers,
        &threshold,
        &expiry,
    );

    // Verify payment was created
    let payment = client.get_multisig_payment(&payment_id);
    assert_eq!(payment.amount, amount);
    assert_eq!(payment.token, token);
    assert_eq!(payment.recipient, recipient);
    assert_eq!(payment.threshold, threshold);
    assert_eq!(payment.status, PaymentStatus::Pending);
    assert_eq!(payment.signers.len(), 3);
}
    
    // Try to process payment - should fail
    let order = create_payment_order(&env, &merchant, 100, &token, env.ledger().timestamp() + 1000);
    let signature = BytesN::from_array(&env, &[2u8; 64]);
    
    client.process_payment_with_signature(
        &Address::generate(&env),
        &order,
        &signature,
        &merchant_public
    );
}

#[test]
#[should_panic]
fn test_transaction_limit_exceeded() {
    let env = Env::default();
    let contract_id = env.register(PaymentProcessingContract {}, ());
    let client = PaymentProcessingContractClient::new(&env, &contract_id);

    let merchant = Address::generate(&env);
    let merchant_public = BytesN::from_array(&env, &[1u8; 32]);
    
    // Setup token
    let admin = Address::generate(&env);
    let (token, _, _) = create_token_contract(&env, &admin);
    
    // Register merchant with limit of 1,000,000
    env.mock_all_auths();
    register_test_merchant(&client, &env, &merchant);
    client.add_supported_token(&merchant, &token);
    
    // Try to process payment exceeding limit - should fail
    let amount = 2_000_000_i128; // Exceeds the 1,000,000 limit
    let order = create_payment_order(&env, &merchant, amount, &token, env.ledger().timestamp() + 1000);
    let signature = BytesN::from_array(&env, &[2u8; 64]);
    
    client.process_payment_with_signature(
        &Address::generate(&env),
        &order,
        &signature,
        &merchant_public
    );
}

#[test]
#[should_panic]
fn test_invalid_name_too_long() {
    let env = Env::default();
    let contract_id = env.register(PaymentProcessingContract {}, ());
    let client = PaymentProcessingContractClient::new(&env, &contract_id);

    let merchant = Address::generate(&env);
    env.mock_all_auths();
    
    // Create a name that's too long (over 100 characters)
    let long_name = String::from_str(&env, "A".repeat(101).as_str());
    
    client.register_merchant(
        &merchant,
        &long_name,
        &String::from_str(&env, "Description"),
        &String::from_str(&env, "contact@test.com"),
        &MerchantCategory::Retail,
    );
}

#[test]
#[should_panic]
fn test_invalid_description_too_long() {
    let env = Env::default();
    let contract_id = env.register(PaymentProcessingContract {}, ());
    let client = PaymentProcessingContractClient::new(&env, &contract_id);

    let merchant = Address::generate(&env);
    env.mock_all_auths();
    
    // Create a description that's too long (over 500 characters)
    let long_description = String::from_str(&env, "A".repeat(501).as_str());
    
    client.register_merchant(
        &merchant,
        &String::from_str(&env, "Test Merchant"),
        &long_description,
        &String::from_str(&env, "contact@test.com"),
        &MerchantCategory::Retail,
    );
}

#[test]
#[should_panic]
fn test_invalid_transaction_limit() {
    let env = Env::default();
    let contract_id = env.register(PaymentProcessingContract {}, ());
    let client = PaymentProcessingContractClient::new(&env, &contract_id);

    let merchant = Address::generate(&env);
    
    // Register merchant
    env.mock_all_auths();
    register_test_merchant(&client, &env, &merchant);
    
    // Try to set negative limit - should fail
    env.mock_all_auths();
    client.set_merchant_limits(&merchant, &-100_i128);
}

#[test]
#[should_panic]
fn test_merchant_already_exists() {
    let env = Env::default();
    let contract_id = env.register(PaymentProcessingContract {}, ());
    let client = PaymentProcessingContractClient::new(&env, &contract_id);

    let merchant = Address::generate(&env);
    
    // Register merchant first time
    env.mock_all_auths();
    register_test_merchant(&client, &env, &merchant);
    
    // Try to register same merchant again - should fail
    env.mock_all_auths();
    register_test_merchant(&client, &env, &merchant);
}

#[test]
#[should_panic]
fn test_update_inactive_merchant_profile() {
    let env = Env::default();
    let contract_id = env.register(PaymentProcessingContract {}, ());
    let client = PaymentProcessingContractClient::new(&env, &contract_id);

    let merchant = Address::generate(&env);
    
    // Register and deactivate merchant
    env.mock_all_auths();
    register_test_merchant(&client, &env, &merchant);
    client.deactivate_merchant(&merchant);
    
    // Try to update profile - should fail
    let update_data = ProfileUpdateData {
        update_name: true,
        name: String::from_str(&env, "New Name"),
        update_description: false,
        description: String::from_str(&env, ""),
        update_contact_info: false,
        contact_info: String::from_str(&env, ""),
        update_category: false,
        category: MerchantCategory::Retail,
    };
    
    client.update_merchant_profile(&merchant, &update_data);
}

#[test]
#[should_panic]
fn test_set_limits_inactive_merchant() {
    let env = Env::default();
    let contract_id = env.register(PaymentProcessingContract {}, ());
    let client = PaymentProcessingContractClient::new(&env, &contract_id);

    let merchant = Address::generate(&env);
    
    // Register and deactivate merchant
    env.mock_all_auths();
    register_test_merchant(&client, &env, &merchant);
    client.deactivate_merchant(&merchant);
    
    // Try to set limits - should fail
    client.set_merchant_limits(&merchant, &5_000_000_i128);
}

#[test]
fn test_merchant_categories() {
    let env = Env::default();
    let contract_id = env.register(PaymentProcessingContract {}, ());
    let client = PaymentProcessingContractClient::new(&env, &contract_id);

    // Test different categories
    let categories = [
        MerchantCategory::Retail,
        MerchantCategory::ECommerce,
        MerchantCategory::Hospitality,
        MerchantCategory::Professional,
        MerchantCategory::Entertainment,
        MerchantCategory::Other,
    ];
    
    for category in categories.iter() {
        let merchant = Address::generate(&env);
        env.mock_all_auths();
        
        client.register_merchant(
            &merchant,
            &String::from_str(&env, "Test Merchant"),
            &String::from_str(&env, "Description"),
            &String::from_str(&env, "contact@test.com"),
            category,
        );
        
        let profile = client.get_merchant_profile(&merchant);
        assert_eq!(profile.category, *category);
    }
}

#[test]
fn test_last_activity_timestamp_updates() {
    let env = Env::default();
    let contract_id = env.register(PaymentProcessingContract {}, ());
    let client = PaymentProcessingContractClient::new(&env, &contract_id);

    // Setup
    let admin = Address::generate(&env);
    let (token, _, _) = create_token_contract(&env, &admin);
    let recipient = Address::generate(&env);
    let signer1 = Address::generate(&env);
    let signer2 = Address::generate(&env);
    let signer3 = Address::generate(&env);

    let mut signers = Vec::new(&env);
    signers.push_back(signer1.clone());
    signers.push_back(signer2.clone());
    signers.push_back(signer3.clone());

    let amount = 1000_i128;
    let threshold = 2u32;
    let expiry = env.ledger().timestamp() + 3600; // 1 hour from now

    env.mock_all_auths();

    // Initiate payment
    let payment_id = client.initiate_multisig_payment(
        &amount,
        &token,
        &recipient,
        &signers,
        &threshold,
        &expiry,
    );

    // Verify payment was created
    let payment = client.get_multisig_payment(&payment_id);
    assert_eq!(payment.amount, amount);
    assert_eq!(payment.token, token);
    assert_eq!(payment.recipient, recipient);
    assert_eq!(payment.threshold, threshold);
    assert_eq!(payment.status, PaymentStatus::Pending);
    assert_eq!(payment.signers.len(), 3);
}

#[test]
fn test_initiate_multisig_payment_invalid_threshold() {
    let env = Env::default();
    let contract_id = env.register(PaymentProcessingContract {}, ());
    let client = PaymentProcessingContractClient::new(&env, &contract_id);

    // Setup
    let admin = Address::generate(&env);
    let (token, _, _) = create_token_contract(&env, &admin);
    let recipient = Address::generate(&env);
    let signer1 = Address::generate(&env);

    let mut signers = Vec::new(&env);
    signers.push_back(signer1);

    let amount = 1000_i128;
    let threshold = 5u32; // Invalid: threshold > signers count
    let expiry = env.ledger().timestamp() + 3600;

    env.mock_all_auths();

    // Should fail with InvalidThreshold
    let result = client.try_initiate_multisig_payment(
        &amount,
        &token,
        &recipient,
        &signers,
        &threshold,
        &expiry,
    );

    assert_eq!(result, Err(Ok(PaymentError::InvalidThreshold)));
}

#[test]
fn test_add_signature_success() {
    let env = Env::default();
    let contract_id = env.register(PaymentProcessingContract {}, ());
    let client = PaymentProcessingContractClient::new(&env, &contract_id);

    // Setup payment
    let admin = Address::generate(&env);
    let (token, _, _) = create_token_contract(&env, &admin);
    let recipient = Address::generate(&env);
    let signer1 = Address::generate(&env);
    let signer2 = Address::generate(&env);

    let mut signers = Vec::new(&env);
    signers.push_back(signer1.clone());
    signers.push_back(signer2.clone());

    env.mock_all_auths();

    let payment_id = client.initiate_multisig_payment(
        &1000_i128,
        &token,
        &recipient,
        &signers,
        &2u32,
        &(env.ledger().timestamp() + 3600),
    );

    // Add signature from signer1
    client.add_signature(&payment_id, &signer1);

    // Verify signature was added
    let payment = client.get_multisig_payment(&payment_id);
    assert_eq!(payment.signatures.len(), 1);
    assert_eq!(payment.signatures.get(signer1).unwrap(), true);
}

#[test]
fn test_add_signature_not_a_signer() {
    let env = Env::default();
    let contract_id = env.register(PaymentProcessingContract {}, ());
    let client = PaymentProcessingContractClient::new(&env, &contract_id);

    // Setup payment
    let admin = Address::generate(&env);
    let (token, _, _) = create_token_contract(&env, &admin);
    let recipient = Address::generate(&env);
    let signer1 = Address::generate(&env);
    let not_signer = Address::generate(&env);

    let mut signers = Vec::new(&env);
    signers.push_back(signer1);

    env.mock_all_auths();

    let payment_id = client.initiate_multisig_payment(
        &1000_i128,
        &token,
        &recipient,
        &signers,
        &1u32,
        &(env.ledger().timestamp() + 3600),
    );

    // Try to add signature from non-signer
    let result = client.try_add_signature(&payment_id, &not_signer);
    assert_eq!(result, Err(Ok(PaymentError::NotASigner)));
}

#[test]
fn test_execute_multisig_payment_success() {
    let env = Env::default();
    let contract_id = env.register(PaymentProcessingContract {}, ());
    let client = PaymentProcessingContractClient::new(&env, &contract_id);

    // Setup token and balances
    let admin = Address::generate(&env);
    let (token, token_client, token_admin) = create_token_contract(&env, &admin);
    let recipient = Address::generate(&env);
    let signer1 = Address::generate(&env);
    let signer2 = Address::generate(&env);

    let mut signers = Vec::new(&env);
    signers.push_back(signer1.clone());
    signers.push_back(signer2.clone());

    let amount = 1000_i128;

    // Mock all auths first
    env.mock_all_auths();

    // Mint tokens to signer1 (executor)
    token_admin.mint(&signer1, &amount);

    // Create payment
    let payment_id = client.initiate_multisig_payment(
        &amount,
        &token,
        &recipient,
        &signers,
        &2u32,
        &(env.ledger().timestamp() + 3600),
    );

    // Add signatures
    client.add_signature(&payment_id, &signer1);
    client.add_signature(&payment_id, &signer2);

    // Execute payment
    client.execute_multisig_payment(&payment_id, &signer1);

    // Verify payment was executed (should be removed from active payments)
    let result = client.try_get_multisig_payment(&payment_id);
    assert!(result.is_err()); // Should be removed after execution

    // Verify token transfer
    assert_eq!(token_client.balance(&recipient), amount);
    assert_eq!(token_client.balance(&signer1), 0);
}

#[test]
fn test_execute_multisig_payment_threshold_not_met() {
    let env = Env::default();
    let contract_id = env.register(PaymentProcessingContract {}, ());
    let client = PaymentProcessingContractClient::new(&env, &contract_id);

    // Setup
    let admin = Address::generate(&env);
    let (token, _, _) = create_token_contract(&env, &admin);
    let recipient = Address::generate(&env);
    let signer1 = Address::generate(&env);
    let signer2 = Address::generate(&env);

    let mut signers = Vec::new(&env);
    signers.push_back(signer1.clone());
    signers.push_back(signer2.clone());

    env.mock_all_auths();

    let payment_id = client.initiate_multisig_payment(
        &1000_i128,
        &token,
        &recipient,
        &signers,
        &2u32,
        &(env.ledger().timestamp() + 3600),
    );

    // Add only one signature (threshold is 2)
    client.add_signature(&payment_id, &signer1);

    // Try to execute with only one signature
    let result = client.try_execute_multisig_payment(&payment_id, &signer1);
    assert_eq!(result, Err(Ok(PaymentError::ThresholdNotMet)));
}

#[test]
#[should_panic(expected = "HostError: Error(Contract, #9)")]
fn test_register_merchant_paused() {
    let env = Env::default();
    let contract_id = env.register(PaymentProcessingContract {}, ());
    let client = PaymentProcessingContractClient::new(&env, &contract_id);
    
    let admin = Address::generate(&env);
    let pause_admin = Address::generate(&env);
    let merchant = Address::generate(&env);
    env.mock_all_auths();

    client.set_admin(&admin);
    client.set_pause_admin(&admin, &pause_admin);
    client.pause(&pause_admin);

    client.register_merchant(&merchant);
}

#[test]
fn test_contract_is_paused() {
    let env = Env::default();
    let contract_id = env.register(PaymentProcessingContract {}, ());
    let client = PaymentProcessingContractClient::new(&env, &contract_id);
    
    let admin = Address::generate(&env);
    let pause_admin = Address::generate(&env);
    env.mock_all_auths();

    client.set_admin(&admin);
    client.set_pause_admin(&admin, &pause_admin);
    client.pause(&pause_admin);

    let is_paused = client.is_paused();

    assert_eq!(is_paused, true);
}

#[test]
#[should_panic(expected = "HostError: Error(Contract, #9)")]
fn test_add_supported_token_paused() {
    let env = Env::default();
    let contract_id = env.register(PaymentProcessingContract {}, ());
    let client = PaymentProcessingContractClient::new(&env, &contract_id);
    
    let admin = Address::generate(&env);
    let pause_admin = Address::generate(&env);
    let merchant = Address::generate(&env);
    let _token = Address::generate(&env);
    env.mock_all_auths();

    client.set_admin(&admin);

    client.set_pause_admin(&admin, &pause_admin);
    // Register merchant first
    client.register_merchant(&merchant);
    
    client.pause(&pause_admin);

    // Add supported token
    client.add_supported_token(&merchant, &token);
}

#[test]
fn test_pause_unpause() {
    let env = Env::default();
    let contract_id = env.register(PaymentProcessingContract {}, ());
    let client = PaymentProcessingContractClient::new(&env, &contract_id);
    
    let admin = Address::generate(&env);
    let pause_admin = Address::generate(&env);
    let merchant = Address::generate(&env);
    let _token = Address::generate(&env);
    env.mock_all_auths();

    client.set_admin(&admin);

    client.set_pause_admin(&admin, &pause_admin);
    // Register merchant first
    client.register_merchant(&merchant);
    
    client.pause(&pause_admin);

    let is_paused = client.is_paused();
    assert_eq!(is_paused, true);

    client.unpause(&pause_admin);

    let is_paused = client.is_paused();
    assert_eq!(is_paused, false);

    // Add supported token
    client.add_supported_token(&merchant, &token);
}

#[test]
#[should_panic(expected = "HostError: Error(Contract, #10)")]
fn test_double_pause() {
    let env = Env::default();
    let contract_id = env.register(PaymentProcessingContract {}, ());
    let client = PaymentProcessingContractClient::new(&env, &contract_id);
    
    let admin = Address::generate(&env);
    let pause_admin = Address::generate(&env);
    let merchant = Address::generate(&env);
    let _token = Address::generate(&env);
    env.mock_all_auths();

    client.set_admin(&admin);

    client.set_pause_admin(&admin, &pause_admin);
    // Register merchant first
    client.register_merchant(&merchant);
    
    client.pause(&pause_admin);

    let is_paused = client.is_paused();
    assert_eq!(is_paused, true);
    
    client.pause(&pause_admin);
}


#[test]
#[should_panic(expected = "HostError: Error(Contract, #8)")]
fn test_pause_without_set_pause_admin() {
    let env = Env::default();
    let contract_id = env.register(PaymentProcessingContract {}, ());
    let client = PaymentProcessingContractClient::new(&env, &contract_id);
    
    let admin = Address::generate(&env);
    let merchant = Address::generate(&env);
    env.mock_all_auths();
    client.register_merchant(&merchant);
    
    client.pause(&admin);
}

#[test]
#[should_panic(expected = "HostError: Error(Contract, #1)")]
fn test_unauthorized() {
    let env = Env::default();
    let contract_id = env.register(PaymentProcessingContract {}, ());
    let client = PaymentProcessingContractClient::new(&env, &contract_id);
    
    let admin = Address::generate(&env);
    let pause_admin = Address::generate(&env);
    let unauthorized = Address::generate(&env);
    let merchant = Address::generate(&env);
    let token = Address::generate(&env);
    env.mock_all_auths();

    client.set_admin(&admin);

    client.set_pause_admin(&admin, &pause_admin);
    client.register_merchant(&merchant);
    
    client.pause(&unauthorized);
}

#[test]
fn test_pause_until() {
    let env = Env::default();
    let contract_id = env.register(PaymentProcessingContract {}, ());
    let client = PaymentProcessingContractClient::new(&env, &contract_id);
    
    let admin = Address::generate(&env);
    let pause_admin = Address::generate(&env);
    let merchant = Address::generate(&env);
    let _token = Address::generate(&env);
    env.mock_all_auths();

    client.set_admin(&admin);

    client.set_pause_admin(&admin, &pause_admin);
    client.register_merchant(&merchant);
    
    client.pause_for_duration(&pause_admin, &100);
    let is_paused = client.is_paused();
    assert_eq!(is_paused, true);
}

#[test]
fn test_pause_until_duration_passed() {
    let env = Env::default();
    let contract_id = env.register(PaymentProcessingContract {}, ());
    let client = PaymentProcessingContractClient::new(&env, &contract_id);

    // Setup
    let admin = Address::generate(&env);
    let (token, _, token_admin) = create_token_contract(&env, &admin);
    let recipient = Address::generate(&env);
    let signer1 = Address::generate(&env);
    let signer2 = Address::generate(&env);

    let mut signers = Vec::new(&env);
    signers.push_back(signer1.clone());
    signers.push_back(signer2.clone());

    let amount = 1000_i128;

    // Mock all auths first
    env.mock_all_auths();

    token_admin.mint(&signer1, &amount);

    // Create payment requiring 2 signatures
    let payment_id = client.initiate_multisig_payment(
        &amount,
        &token,
        &recipient,
        &signers,
        &2u32,
        &(env.ledger().timestamp() + 3600),
    );

    // Add only 1 signature
    client.add_signature(&payment_id, &signer1);

    // Try to execute - should fail
    let result = client.try_execute_multisig_payment(&payment_id, &signer1);
    assert_eq!(result, Err(Ok(PaymentError::ThresholdNotMet)));
}

#[test]
fn test_cancel_multisig_payment_success() {
    let env = Env::default();
    let contract_id = env.register(PaymentProcessingContract {}, ());
    let client = PaymentProcessingContractClient::new(&env, &contract_id);

    // Acá continuarán los tests multisig que siguen...
}

// --- Tests de pausa (de la rama main) ---

#[test]
fn test_pause_for_duration_success() {
    let env = Env::default();
    let contract_id = env.register(PaymentProcessingContract {}, ());
    let client = PaymentProcessingContractClient::new(&env, &contract_id);

    env.ledger().set_timestamp(10);
    
    let admin = Address::generate(&env);
    let pause_admin = Address::generate(&env);
    let merchant = Address::generate(&env);
    let _token = Address::generate(&env);
    env.mock_all_auths();

    client.set_admin(&admin);
    client.set_pause_admin(&admin, &pause_admin);
    client.register_merchant(&merchant);
    
    client.pause_for_duration(&pause_admin, &100);
    let is_paused = client.is_paused();
    assert_eq!(is_paused, true);

    env.ledger().set_timestamp(150); // After pause time, so paused should be false

    let is_paused = client.is_paused();
    assert_eq!(is_paused, false);

    client.add_supported_token(&merchant, &token);
}

#[test]
#[should_panic(expected = "HostError: Error(Contract, #9)")]
fn test_pause_until_duration_not_passed() {
    let env = Env::default();
    let contract_id = env.register(PaymentProcessingContract {}, ());
    let client = PaymentProcessingContractClient::new(&env, &contract_id);

    env.ledger().set_timestamp(10);
    
    let admin = Address::generate(&env);
    let pause_admin = Address::generate(&env);
    let merchant = Address::generate(&env);
    let _token = Address::generate(&env);
    env.mock_all_auths();

    client.set_admin(&admin);
    client.set_pause_admin(&admin, &pause_admin);
    client.register_merchant(&merchant);
    
    client.pause_for_duration(&pause_admin, &100);
    let is_paused = client.is_paused();
    assert_eq!(is_paused, true);

    env.ledger().set_timestamp(80);

    let is_paused = client.is_paused();
    assert_eq!(is_paused, false);
}

// --- Test: cancel_multisig_payment ---
#[test]
fn test_cancel_multisig_payment() {
    let env = Env::default();
    let contract_id = env.register(PaymentProcessingContract {}, ());
    let client = PaymentProcessingContractClient::new(&env, &contract_id);

    // Setup
    let admin = Address::generate(&env);
    let (token, _, _) = create_token_contract(&env, &admin);
    let recipient = Address::generate(&env);
    let signer1 = Address::generate(&env);

    let mut signers = Vec::new(&env);
    signers.push_back(signer1.clone());

    env.mock_all_auths();

    let payment_id = client.initiate_multisig_payment(
        &1000_i128,
        &token,
        &recipient,
        &signers,
        &1u32,
        &(env.ledger().timestamp() + 3600),
    );

    // Cancel payment
    let reason = String::from_str(&env, "Test cancellation");
    client.cancel_multisig_payment(&payment_id, &signer1, &reason);

    // Verify payment was cancelled and removed
    let result = client.try_get_multisig_payment(&payment_id);
    assert!(result.is_err()); // Should be removed after cancellation
}

// --- Test: batch_execute_payments ---
#[test]
fn test_batch_execute_payments() {
    let env = Env::default();
    let contract_id = env.register(PaymentProcessingContract {}, ());
    let client = PaymentProcessingContractClient::new(&env, &contract_id);

    // Setup
    let admin = Address::generate(&env);
    let (token, token_client, token_admin) = create_token_contract(&env, &admin);
    let recipient = Address::generate(&env);
    let signer1 = Address::generate(&env);

    let mut signers = Vec::new(&env);
    signers.push_back(signer1.clone());

    let amount = 500_i128;

    // Mock all auths first
    env.mock_all_auths();

    token_admin.mint(&signer1, &(amount * 3)); // Enough for 3 payments

    // Create multiple payments
    let mut payment_ids = Vec::new(&env);
    for _i in 0..3 {
        let payment_id = client.initiate_multisig_payment(
            &amount,
            &token,
            &recipient,
            &signers,
            &1u32,
            &(env.ledger().timestamp() + 3600),
        );

        // Add signature
        client.add_signature(&payment_id, &signer1);
        payment_ids.push_back(payment_id);
    }

    // Batch execute
    let executed = client.batch_execute_payments(&payment_ids, &signer1);

    // Verify all payments were executed
    assert_eq!(executed.len(), 3);

    // Verify total amount transferred
    assert_eq!(token_client.balance(&recipient), amount * 3);
}

// --- Test: payment_history_retrieval ---
#[test]
fn test_payment_history_retrieval() {
    let env = Env::default();
    let contract_id = env.register(PaymentProcessingContract {}, ());
    let client = PaymentProcessingContractClient::new(&env, &contract_id);

    // Setup
    let admin = Address::generate(&env);
    let (token, _token_client, token_admin) = create_token_contract(&env, &admin);
    let recipient = Address::generate(&env);
    let signer1 = Address::generate(&env);

    let mut signers = Vec::new(&env);
    signers.push_back(signer1.clone());

    let amount = 1000_i128;

    // Mock all auths first
    env.mock_all_auths();

    token_admin.mint(&signer1, &amount);

    // Create and execute a payment
    let payment_id = client.initiate_multisig_payment(
        &amount,
        &token,
        &recipient,
        &signers,
        &1u32,
        &(env.ledger().timestamp() + 3600),
    );

    client.add_signature(&payment_id, &signer1);
    client.execute_multisig_payment(&payment_id, &signer1);

    // Test payment history retrieval using storage directly
    let payment_record = env.as_contract(&contract_id, || {
        let storage = Storage::new(&env);
        storage.get_payment_record(payment_id)
    });

    assert!(payment_record.is_some());
    let record = payment_record.unwrap();
    assert_eq!(record.payment_id, payment_id);
    assert_eq!(record.amount, amount);
    assert_eq!(record.recipient, recipient);
    assert_eq!(record.status, PaymentStatus::Executed);
}

// --- Tests de pausa (rama main) ---
#[test]
fn test_pause_for_duration_success() {
    let env = Env::default();
    let contract_id = env.register(PaymentProcessingContract {}, ());
    let client = PaymentProcessingContractClient::new(&env, &contract_id);

    env.ledger().set_timestamp(10);
    
    let admin = Address::generate(&env);
    let pause_admin = Address::generate(&env);
    env.mock_all_auths();

    client.set_admin(&admin);
    client.set_pause_admin(&admin, &pause_admin);
    
    client.pause_for_duration(&pause_admin, &100);
    let is_paused = client.is_paused();
    assert_eq!(is_paused, true);

    env.ledger().set_timestamp(60);

    client.pause_for_duration(&pause_admin, &100);
}

#[test]
#[should_panic(expected = "HostError: Error(Contract, #10)")]
fn test_pause_pause_until_already_paused() {
    let env = Env::default();
    let contract_id = env.register(PaymentProcessingContract {}, ());
    let client = PaymentProcessingContractClient::new(&env, &contract_id);

    env.ledger().set_timestamp(10);
    
    let admin = Address::generate(&env);
    let pause_admin = Address::generate(&env);
    env.mock_all_auths();

    client.set_admin(&admin);
    client.set_pause_admin(&admin, &pause_admin);

    client.pause_for_duration(&pause_admin, &100);
    let is_paused = client.is_paused();
    assert_eq!(is_paused, true);

    env.ledger().set_timestamp(60);

    client.pause(&pause_admin);
}

#[test]
#[should_panic(expected = "HostError: Error(Contract, #10)")]
fn test_pause_until_pause_already_paused() {
    let env = Env::default();
    let contract_id = env.register(PaymentProcessingContract {}, ());
    let client = PaymentProcessingContractClient::new(&env, &contract_id);

    env.ledger().set_timestamp(10);
    
    let admin = Address::generate(&env);
    let pause_admin = Address::generate(&env);
    env.mock_all_auths();

    client.set_admin(&admin);

    client.set_pause_admin(&admin, &pause_admin);

    client.pause_for_duration(&pause_admin, &100);
    let is_paused = client.is_paused();
    assert_eq!(is_paused, true);

    env.ledger().set_timestamp(60);

    client.pause(&pause_admin);
    
    let initial_profile = client.get_merchant_profile(&merchant);
    let initial_timestamp = initial_profile.last_activity_timestamp;
    
    // Add token (should update last activity)
    env.mock_all_auths();
    let token = Address::generate(&env);
    client.add_supported_token(&merchant, &token);
    
    let updated_profile = client.get_merchant_profile(&merchant);
    assert!(updated_profile.last_activity_timestamp >= initial_timestamp);
}<|MERGE_RESOLUTION|>--- conflicted
+++ resolved
@@ -5,17 +5,12 @@
     Address, Env, String, BytesN, Vec, Symbol,
     token,
 };
-<<<<<<< HEAD
 use crate::{
     PaymentProcessingContract, PaymentProcessingContractClient,
-    types::{PaymentOrder, PaymentStatus, BatchMerchantRegistration, BatchTokenAddition, BatchPayment, GasEstimate, NonceTracker, MerchantCategory, ProfileUpdateData},
+    types::{PaymentOrder, PaymentStatus, BatchMerchantRegistration, BatchTokenAddition, BatchPayment, GasEstimate, NonceTracker, MerchantCategory, ProfileUpdateData, RefundRequest, RefundStatus},
     error::PaymentError,
     storage::Storage,
 };
-=======
-
-use crate::{PaymentProcessingContract, PaymentProcessingContractClient, types::PaymentOrder};
->>>>>>> 67a9cac5
 
 fn create_token_contract<'a>(
     e: &'a Env,
