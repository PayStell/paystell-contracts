#![cfg(test)]

use soroban_sdk::{
<<<<<<< HEAD
    testutils::Address as _,
    Address, Env, String, BytesN, Vec,
    token,
};
use crate::{
    PaymentProcessingContract, PaymentProcessingContractClient,
    types::{PaymentOrder, PaymentStatus},
    error::PaymentError,
    storage::Storage,
};
=======
    testutils::{Address as _, Ledger}, token, Address, BytesN, Env, String, Vec
};
use crate::{
    storage::Storage, types::PaymentOrder, PaymentProcessingContract,
    PaymentProcessingContractClient,
};
>>>>>>> 044d1f07

fn create_token_contract<'a>(
    e: &'a Env,
    admin: &Address,
) -> (Address, token::Client<'a>, token::StellarAssetClient<'a>) {
    let token_id = e.register_stellar_asset_contract_v2(admin.clone());
    let token = token_id.address();
    let token_client = token::Client::new(e, &token);
    let token_admin_client = token::StellarAssetClient::new(e, &token);
    (token, token_client, token_admin_client)
}

fn create_payment_order(
    env: &Env,
    merchant: &Address,
    amount: i128,
    token: &Address,
    expiration: u64,
) -> PaymentOrder {
    PaymentOrder {
        merchant_address: merchant.clone(),
        amount,
        token: token.clone(),
        nonce: env.ledger().timestamp(),
        expiration,
        order_id: String::from_str(&env, "TEST_ORDER_1"),
        fee_amount: 0, // Initial fee amount, will be calculated during processing
    }
}

#[test]
fn test_fee_management() {
    let env = Env::default();
    let contract_id = env.register(PaymentProcessingContract {}, ());
    let client = PaymentProcessingContractClient::new(&env, &contract_id);

    // Setup admin and fee collector
    let admin = Address::generate(&env);
    let fee_collector = Address::generate(&env);
    let fee_token = Address::generate(&env);

    // Set admin
    env.mock_all_auths();
    client.set_admin(&admin);

    // Set fee (5%)
    env.mock_all_auths();
    client.set_fee(&5, &fee_collector, &fee_token);

    // Get fee info and verify
    let (rate, collector, token) = client.get_fee_info();
    assert_eq!(rate, 5);
    assert_eq!(collector, fee_collector);
    assert_eq!(token, fee_token);
}

#[test]
#[should_panic] // AdminNotSet
fn test_set_fee_no_admin() {
    let env = Env::default();
    let contract_id = env.register(PaymentProcessingContract {}, ());
    let client = PaymentProcessingContractClient::new(&env, &contract_id);

    let fee_collector = Address::generate(&env);
    let fee_token = Address::generate(&env);

    // Try to set fee without setting admin first
    env.mock_all_auths();
    client.set_fee(&5, &fee_collector, &fee_token);
}

#[test]
#[should_panic]
fn test_invalid_fee_rate() {
    let env = Env::default();
    let contract_id = env.register(PaymentProcessingContract {}, ());
    let client = PaymentProcessingContractClient::new(&env, &contract_id);

    let admin = Address::generate(&env);
    let fee_collector = Address::generate(&env);
    let fee_token = Address::generate(&env);

    // Set admin
    env.mock_all_auths();
    client.set_admin(&admin);

    // Try to set invalid fee rate (11% > 10% max)
    env.mock_all_auths();
    client.set_fee(&11, &fee_collector, &fee_token);
}

#[test]
fn test_payment_with_fees() {
    let env = Env::default();
    let contract_id = env.register(PaymentProcessingContract {}, ());
    let client = PaymentProcessingContractClient::new(&env, &contract_id);

    // Setup merchant
    let merchant = Address::generate(&env);
    let merchant_public = BytesN::from_array(&env, &[1u8; 32]);

    // Setup admin and fee collector
    let admin = Address::generate(&env);
    let fee_collector = Address::generate(&env);

    // Setup token
    let token_admin = Address::generate(&env);
    let (token, token_client, token_admin_client) = create_token_contract(&env, &token_admin);

    // Setup payer with balance
    let payer = Address::generate(&env);
    let payment_amount = 1000_i128;

    env.mock_all_auths();
    token_admin_client.mint(&payer, &payment_amount);

    // Register merchant and add token support
    env.mock_all_auths();
    client.register_merchant(&merchant);
    env.mock_all_auths();
    client.add_supported_token(&merchant, &token);

    // Set admin and fee (5%)
    env.mock_all_auths();
    client.set_admin(&admin);
    env.mock_all_auths();
    client.set_fee(&5, &fee_collector, &token);

    // Create payment order
    let order = PaymentOrder {
        merchant_address: merchant.clone(),
        amount: payment_amount,
        token: token.clone(),
        nonce: 12345u64,
        expiration: env.ledger().timestamp() + 1000,
        order_id: String::from_str(&env, "TEST_ORDER_1"),
        fee_amount: 0, // Initial fee amount, will be calculated during processing
    };

    // Process payment
    let signature = BytesN::from_array(&env, &[2u8; 64]);
    env.mock_all_auths();
    client.process_payment_with_signature(&payer, &order, &signature, &merchant_public);

    // Verify balances
    let expected_fee = payment_amount * 5 / 100;
    let expected_merchant_amount = payment_amount - expected_fee;

    assert_eq!(token_client.balance(&merchant), expected_merchant_amount);
    assert_eq!(token_client.balance(&fee_collector), expected_fee);
    assert_eq!(token_client.balance(&payer), 0);
}

#[test]
fn test_register_merchant() {
    let env = Env::default();
    let contract_id = env.register(PaymentProcessingContract {}, ());
    let client = PaymentProcessingContractClient::new(&env, &contract_id);

    let merchant = Address::generate(&env);
    env.mock_all_auths();

    client.register_merchant(&merchant);

    let auths = env.auths();
    assert_eq!(auths.len(), 1);
    let auth = auths.first().unwrap();
    assert_eq!(auth.0, merchant);
}

#[test]
fn test_add_supported_token() {
    let env = Env::default();
    let contract_id = env.register(PaymentProcessingContract {}, ());
    let client = PaymentProcessingContractClient::new(&env, &contract_id);

    let merchant = Address::generate(&env);
    let token = Address::generate(&env);

    // Register merchant first
    env.mock_all_auths();
    client.register_merchant(&merchant);

    // Add supported token
    env.mock_all_auths();
    client.add_supported_token(&merchant, &token);
}

#[test]
#[should_panic] // MerchantNotFound
fn test_add_token_to_nonexistent_merchant() {
    let env = Env::default();
    let contract_id = env.register(PaymentProcessingContract {}, ());
    let client = PaymentProcessingContractClient::new(&env, &contract_id);

    let merchant = Address::generate(&env);
    let token = Address::generate(&env);

    // Try to add token without registering merchant first
    env.mock_all_auths();
    client.add_supported_token(&merchant, &token);
}

#[test]
fn test_successful_payment_with_signature() {
    let env = Env::default();
    let contract_id = env.register(PaymentProcessingContract {}, ());
    let client = PaymentProcessingContractClient::new(&env, &contract_id);

    // Setup merchant with keys
    let merchant = Address::generate(&env);
    let merchant_public = BytesN::from_array(&env, &[1u8; 32]);

    // Setup admin and fee collector
    let admin = Address::generate(&env);
    let fee_collector = Address::generate(&env);

    // Setup token
    let token_admin = Address::generate(&env);
    let (token, token_client, token_admin_client) = create_token_contract(&env, &token_admin);
    let payer = Address::generate(&env);
    let amount = 100_i128;

    // Register merchant and add token support
    env.mock_all_auths();
    client.register_merchant(&merchant);
    env.mock_all_auths();
    client.add_supported_token(&merchant, &token);

    // Set up fee management
    env.mock_all_auths();
    client.set_admin(&admin);
    env.mock_all_auths();
    client.set_fee(&5, &fee_collector, &token); // 5% fee

    // Create payment order
    let order = PaymentOrder {
        merchant_address: merchant.clone(),
        amount,
        token: token.clone(),
        nonce: 12345u64,
        expiration: env.ledger().timestamp() + 1000,
        order_id: String::from_str(&env, "TEST_ORDER_1"),
        fee_amount: 0, // Will be calculated during processing
    };

    // Setup token balances
    env.mock_all_auths();
    token_admin_client.mint(&payer, &amount);

    // Use any 64-byte array for signature
    let signature = BytesN::from_array(&env, &[2u8; 64]);

    // Mock all auths for the payment including fee collector
    env.mock_all_auths();

    // Process payment
    client.process_payment_with_signature(&payer, &order, &signature, &merchant_public);

    // Verify balances
    let expected_fee = amount * 5 / 100;
    let expected_merchant_amount = amount - expected_fee;

    assert_eq!(token_client.balance(&merchant), expected_merchant_amount);
    assert_eq!(token_client.balance(&fee_collector), expected_fee);
    assert_eq!(token_client.balance(&payer), 0);
}

#[test]
#[should_panic]
fn test_expired_order() {
    let env = Env::default();
    let contract_id = env.register(PaymentProcessingContract {}, ());
    let client = PaymentProcessingContractClient::new(&env, &contract_id);

    // Setup merchant with keys
    let merchant = Address::generate(&env);
    let merchant_public = BytesN::from_array(
        &env,
        &[
            0xd7, 0x5a, 0x98, 0x01, 0x82, 0xb1, 0x0a, 0xb7, 0xd5, 0x4b, 0xfe, 0xd3, 0xc9, 0x64,
            0x07, 0x3a, 0x0e, 0xe1, 0x72, 0xf3, 0xda, 0xa6, 0x23, 0x25, 0xaf, 0x02, 0x1a, 0x68,
            0xf7, 0x07, 0x51, 0x1a,
        ],
    );

    // Setup token
    let admin = Address::generate(&env);
    let (token, _, _) = create_token_contract(&env, &admin);

    // Register merchant and add token
    env.mock_all_auths();
    client.register_merchant(&merchant);
    client.add_supported_token(&merchant, &token);

    // Create expired order
    let current_time = env.ledger().timestamp();
    let expired_time = current_time - 1000; // Set expiration in the past
    let order = create_payment_order(&env, &merchant, 100, &token, expired_time);

    // Create test signature
    let signature = BytesN::from_array(&env, &[3u8; 64]); // Test signature

    // Should fail due to expired order
    client.process_payment_with_signature(
        &Address::generate(&env),
        &order,
        &signature,
        &merchant_public,
    );
}

#[test]
#[should_panic]
fn test_duplicate_nonce() {
    let env = Env::default();
    let contract_id = env.register(PaymentProcessingContract {}, ());
    let client = PaymentProcessingContractClient::new(&env, &contract_id);

    // Setup merchant with keys
    let merchant = Address::generate(&env);
    let merchant_public = BytesN::from_array(
        &env,
        &[
            0xd7, 0x5a, 0x98, 0x01, 0x82, 0xb1, 0x0a, 0xb7, 0xd5, 0x4b, 0xfe, 0xd3, 0xc9, 0x64,
            0x07, 0x3a, 0x0e, 0xe1, 0x72, 0xf3, 0xda, 0xa6, 0x23, 0x25, 0xaf, 0x02, 0x1a, 0x68,
            0xf7, 0x07, 0x51, 0x1a,
        ],
    );

    // Setup token
    let admin = Address::generate(&env);
    let (token, _, token_admin) = create_token_contract(&env, &admin);

    // Setup payer
    let payer = Address::generate(&env);
    let amount = 100_i128;

    // Register merchant and add token
    env.mock_all_auths();
    client.register_merchant(&merchant);
    client.add_supported_token(&merchant, &token);

    // Create order
    let expiration = env.ledger().timestamp() + 1000;
    let order = create_payment_order(&env, &merchant, amount, &token, expiration);

    // Create test signature
    let signature = BytesN::from_array(&env, &[3u8; 64]); // Test signature

    // Setup token balances
    token_admin.mint(&payer, &(amount * 2));

    // First payment should succeed
    env.mock_all_auths();
    client.process_payment_with_signature(&payer, &order.clone(), &signature, &merchant_public);

    // Second payment with same nonce should fail
    client.process_payment_with_signature(&payer, &order, &signature, &merchant_public);
}

#[test]
#[should_panic]
fn test_unsupported_token() {
    let env = Env::default();
    let contract_id = env.register(PaymentProcessingContract {}, ());
    let client = PaymentProcessingContractClient::new(&env, &contract_id);

    // Setup merchant with keys
    let merchant = Address::generate(&env);
    let merchant_public = BytesN::from_array(
        &env,
        &[
            0xd7, 0x5a, 0x98, 0x01, 0x82, 0xb1, 0x0a, 0xb7, 0xd5, 0x4b, 0xfe, 0xd3, 0xc9, 0x64,
            0x07, 0x3a, 0x0e, 0xe1, 0x72, 0xf3, 0xda, 0xa6, 0x23, 0x25, 0xaf, 0x02, 0x1a, 0x68,
            0xf7, 0x07, 0x51, 0x1a,
        ],
    );

    // Setup token (but don't add it as supported)
    let admin = Address::generate(&env);
    let (token, _, _) = create_token_contract(&env, &admin);

    // Register merchant (but don't add token support)
    env.mock_all_auths();
    client.register_merchant(&merchant);

    // Create order with unsupported token
    let expiration = env.ledger().timestamp() + 1000;
    let order = create_payment_order(&env, &merchant, 100, &token, expiration);

    // Create test signature
    let signature = BytesN::from_array(&env, &[3u8; 64]); // Test signature

    // Should fail due to unsupported token
    client.process_payment_with_signature(
        &Address::generate(&env),
        &order,
        &signature,
        &merchant_public,
    );
}

<<<<<<< HEAD
// Multi-signature payment tests

#[test]
fn test_initiate_multisig_payment_success() {
    let env = Env::default();
    let contract_id = env.register(PaymentProcessingContract {}, ());
    let client = PaymentProcessingContractClient::new(&env, &contract_id);

    // Setup
    let admin = Address::generate(&env);
    let (token, _, _) = create_token_contract(&env, &admin);
    let recipient = Address::generate(&env);
    let signer1 = Address::generate(&env);
    let signer2 = Address::generate(&env);
    let signer3 = Address::generate(&env);

    let mut signers = Vec::new(&env);
    signers.push_back(signer1.clone());
    signers.push_back(signer2.clone());
    signers.push_back(signer3.clone());

    let amount = 1000_i128;
    let threshold = 2u32;
    let expiry = env.ledger().timestamp() + 3600; // 1 hour from now

    env.mock_all_auths();

    // Initiate payment
    let payment_id = client.initiate_multisig_payment(
        &amount,
        &token,
        &recipient,
        &signers,
        &threshold,
        &expiry,
    );

    // Verify payment was created
    let payment = client.get_multisig_payment(&payment_id);
    assert_eq!(payment.amount, amount);
    assert_eq!(payment.token, token);
    assert_eq!(payment.recipient, recipient);
    assert_eq!(payment.threshold, threshold);
    assert_eq!(payment.status, PaymentStatus::Pending);
    assert_eq!(payment.signers.len(), 3);
}

#[test]
fn test_initiate_multisig_payment_invalid_threshold() {
    let env = Env::default();
    let contract_id = env.register(PaymentProcessingContract {}, ());
    let client = PaymentProcessingContractClient::new(&env, &contract_id);

    let admin = Address::generate(&env);
    let (token, _, _) = create_token_contract(&env, &admin);
    let recipient = Address::generate(&env);
    let signer1 = Address::generate(&env);

    let mut signers = Vec::new(&env);
    signers.push_back(signer1);

    let amount = 1000_i128;
    let threshold = 5u32; // Invalid: threshold > signers count
    let expiry = env.ledger().timestamp() + 3600;

    env.mock_all_auths();

    // Should fail with InvalidThreshold
    let result = client.try_initiate_multisig_payment(
        &amount,
        &token,
        &recipient,
        &signers,
        &threshold,
        &expiry,
    );

    assert_eq!(result, Err(Ok(PaymentError::InvalidThreshold)));
}

#[test]
fn test_add_signature_success() {
    let env = Env::default();
    let contract_id = env.register(PaymentProcessingContract {}, ());
    let client = PaymentProcessingContractClient::new(&env, &contract_id);

    // Setup payment
    let admin = Address::generate(&env);
    let (token, _, _) = create_token_contract(&env, &admin);
    let recipient = Address::generate(&env);
    let signer1 = Address::generate(&env);
    let signer2 = Address::generate(&env);

    let mut signers = Vec::new(&env);
    signers.push_back(signer1.clone());
    signers.push_back(signer2.clone());

    env.mock_all_auths();

    let payment_id = client.initiate_multisig_payment(
        &1000_i128,
        &token,
        &recipient,
        &signers,
        &2u32,
        &(env.ledger().timestamp() + 3600),
    );

    // Add signature from signer1
    client.add_signature(&payment_id, &signer1);

    // Verify signature was added
    let payment = client.get_multisig_payment(&payment_id);
    assert_eq!(payment.signatures.len(), 1);
    assert_eq!(payment.signatures.get(signer1).unwrap(), true);
}

#[test]
fn test_add_signature_not_a_signer() {
    let env = Env::default();
    let contract_id = env.register(PaymentProcessingContract {}, ());
    let client = PaymentProcessingContractClient::new(&env, &contract_id);

    // Setup payment
    let admin = Address::generate(&env);
    let (token, _, _) = create_token_contract(&env, &admin);
    let recipient = Address::generate(&env);
    let signer1 = Address::generate(&env);
    let not_signer = Address::generate(&env);

    let mut signers = Vec::new(&env);
    signers.push_back(signer1);

    env.mock_all_auths();

    let payment_id = client.initiate_multisig_payment(
        &1000_i128,
        &token,
        &recipient,
        &signers,
        &1u32,
        &(env.ledger().timestamp() + 3600),
    );

    // Try to add signature from non-signer
    let result = client.try_add_signature(&payment_id, &not_signer);
    assert_eq!(result, Err(Ok(PaymentError::NotASigner)));
}

#[test]
fn test_execute_multisig_payment_success() {
    let env = Env::default();
    let contract_id = env.register(PaymentProcessingContract {}, ());
    let client = PaymentProcessingContractClient::new(&env, &contract_id);

    // Setup token and balances
    let admin = Address::generate(&env);
    let (token, token_client, token_admin) = create_token_contract(&env, &admin);
    let recipient = Address::generate(&env);
    let signer1 = Address::generate(&env);
    let signer2 = Address::generate(&env);

    let mut signers = Vec::new(&env);
    signers.push_back(signer1.clone());
    signers.push_back(signer2.clone());

    let amount = 1000_i128;

    // Mock all auths first
    env.mock_all_auths();

    // Mint tokens to signer1 (executor)
    token_admin.mint(&signer1, &amount);

    // Create payment
    let payment_id = client.initiate_multisig_payment(
        &amount,
        &token,
        &recipient,
        &signers,
        &2u32,
        &(env.ledger().timestamp() + 3600),
    );

    // Add signatures
    client.add_signature(&payment_id, &signer1);
    client.add_signature(&payment_id, &signer2);

    // Execute payment
    client.execute_multisig_payment(&payment_id, &signer1);

    // Verify payment was executed (should be removed from active payments)
    let result = client.try_get_multisig_payment(&payment_id);
    assert!(result.is_err()); // Should be removed after execution

    // Verify token transfer
    assert_eq!(token_client.balance(&recipient), amount);
    assert_eq!(token_client.balance(&signer1), 0);
}

#[test]
fn test_execute_multisig_payment_threshold_not_met() {
=======
#[test]
#[should_panic(expected = "HostError: Error(Contract, #9)")]
fn test_register_merchant_paused() {
    let env = Env::default();
    let contract_id = env.register(PaymentProcessingContract {}, ());
    let client = PaymentProcessingContractClient::new(&env, &contract_id);
    
    let admin = Address::generate(&env);
    let pause_admin = Address::generate(&env);
    let merchant = Address::generate(&env);
    env.mock_all_auths();

    client.set_admin(&admin);
    client.set_pause_admin(&admin, &pause_admin);
    client.pause(&pause_admin);

    client.register_merchant(&merchant);
}

#[test]
fn test_contract_is_paused() {
    let env = Env::default();
    let contract_id = env.register(PaymentProcessingContract {}, ());
    let client = PaymentProcessingContractClient::new(&env, &contract_id);
    
    let admin = Address::generate(&env);
    let pause_admin = Address::generate(&env);
    env.mock_all_auths();

    client.set_admin(&admin);
    client.set_pause_admin(&admin, &pause_admin);
    client.pause(&pause_admin);

    let is_paused = client.is_paused();

    assert_eq!(is_paused, true);
}

#[test]
#[should_panic(expected = "HostError: Error(Contract, #9)")]
fn test_add_supported_token_paused() {
    let env = Env::default();
    let contract_id = env.register(PaymentProcessingContract {}, ());
    let client = PaymentProcessingContractClient::new(&env, &contract_id);
    
    let admin = Address::generate(&env);
    let pause_admin = Address::generate(&env);
    let merchant = Address::generate(&env);
    let token = Address::generate(&env);
    env.mock_all_auths();

    client.set_admin(&admin);

    client.set_pause_admin(&admin, &pause_admin);
    // Register merchant first
    client.register_merchant(&merchant);
    
    client.pause(&pause_admin);

    // Add supported token
    client.add_supported_token(&merchant, &token);
}

#[test]
fn test_pause_unpause() {
    let env = Env::default();
    let contract_id = env.register(PaymentProcessingContract {}, ());
    let client = PaymentProcessingContractClient::new(&env, &contract_id);
    
    let admin = Address::generate(&env);
    let pause_admin = Address::generate(&env);
    let merchant = Address::generate(&env);
    let token = Address::generate(&env);
    env.mock_all_auths();

    client.set_admin(&admin);

    client.set_pause_admin(&admin, &pause_admin);
    // Register merchant first
    client.register_merchant(&merchant);
    
    client.pause(&pause_admin);

    let is_paused = client.is_paused();
    assert_eq!(is_paused, true);

    client.unpause(&pause_admin);

    let is_paused = client.is_paused();
    assert_eq!(is_paused, false);

    // Add supported token
    client.add_supported_token(&merchant, &token);
}

#[test]
#[should_panic(expected = "HostError: Error(Contract, #10)")]
fn test_double_pause() {
    let env = Env::default();
    let contract_id = env.register(PaymentProcessingContract {}, ());
    let client = PaymentProcessingContractClient::new(&env, &contract_id);
    
    let admin = Address::generate(&env);
    let pause_admin = Address::generate(&env);
    let merchant = Address::generate(&env);
    let token = Address::generate(&env);
    env.mock_all_auths();

    client.set_admin(&admin);

    client.set_pause_admin(&admin, &pause_admin);
    // Register merchant first
    client.register_merchant(&merchant);
    
    client.pause(&pause_admin);

    let is_paused = client.is_paused();
    assert_eq!(is_paused, true);
    
    client.pause(&pause_admin);
}


#[test]
#[should_panic(expected = "HostError: Error(Contract, #8)")]
fn test_pause_without_set_pause_admin() {
    let env = Env::default();
    let contract_id = env.register(PaymentProcessingContract {}, ());
    let client = PaymentProcessingContractClient::new(&env, &contract_id);
    
    let admin = Address::generate(&env);
    let merchant = Address::generate(&env);
    env.mock_all_auths();
    client.register_merchant(&merchant);
    
    client.pause(&admin);
}

#[test]
#[should_panic(expected = "HostError: Error(Contract, #1)")]
fn test_unauthorized() {
    let env = Env::default();
    let contract_id = env.register(PaymentProcessingContract {}, ());
    let client = PaymentProcessingContractClient::new(&env, &contract_id);
    
    let admin = Address::generate(&env);
    let pause_admin = Address::generate(&env);
    let unauthorized = Address::generate(&env);
    let merchant = Address::generate(&env);
    let token = Address::generate(&env);
    env.mock_all_auths();

    client.set_admin(&admin);

    client.set_pause_admin(&admin, &pause_admin);
    client.register_merchant(&merchant);
    
    client.pause(&unauthorized);
}

#[test]
fn test_pause_until() {
    let env = Env::default();
    let contract_id = env.register(PaymentProcessingContract {}, ());
    let client = PaymentProcessingContractClient::new(&env, &contract_id);
    
    let admin = Address::generate(&env);
    let pause_admin = Address::generate(&env);
    let merchant = Address::generate(&env);
    let token = Address::generate(&env);
    env.mock_all_auths();

    client.set_admin(&admin);

    client.set_pause_admin(&admin, &pause_admin);
    client.register_merchant(&merchant);
    
    client.pause_for_duration(&pause_admin, &100);
    let is_paused = client.is_paused();
    assert_eq!(is_paused, true);
}

#[test]
fn test_pause_until_duration_passed() {
>>>>>>> 044d1f07
    let env = Env::default();
    let contract_id = env.register(PaymentProcessingContract {}, ());
    let client = PaymentProcessingContractClient::new(&env, &contract_id);

<<<<<<< HEAD
    // Setup
    let admin = Address::generate(&env);
    let (token, _, token_admin) = create_token_contract(&env, &admin);
    let recipient = Address::generate(&env);
    let signer1 = Address::generate(&env);
    let signer2 = Address::generate(&env);

    let mut signers = Vec::new(&env);
    signers.push_back(signer1.clone());
    signers.push_back(signer2.clone());

    let amount = 1000_i128;

    // Mock all auths first
    env.mock_all_auths();

    token_admin.mint(&signer1, &amount);

    // Create payment requiring 2 signatures
    let payment_id = client.initiate_multisig_payment(
        &amount,
        &token,
        &recipient,
        &signers,
        &2u32,
        &(env.ledger().timestamp() + 3600),
    );

    // Add only 1 signature
    client.add_signature(&payment_id, &signer1);

    // Try to execute - should fail
    let result = client.try_execute_multisig_payment(&payment_id, &signer1);
    assert_eq!(result, Err(Ok(PaymentError::ThresholdNotMet)));
}

#[test]
fn test_cancel_multisig_payment_success() {
=======
    env.ledger().set_timestamp(10);
    
    let admin = Address::generate(&env);
    let pause_admin = Address::generate(&env);
    let merchant = Address::generate(&env);
    let token = Address::generate(&env);
    env.mock_all_auths();

    client.set_admin(&admin);

    client.set_pause_admin(&admin, &pause_admin);
    client.register_merchant(&merchant);
    
    client.pause_for_duration(&pause_admin, &100);
    let is_paused = client.is_paused();
    assert_eq!(is_paused, true);

    env.ledger().set_timestamp(150); // After pause time, so paused should be false

    let is_paused = client.is_paused();
    assert_eq!(is_paused, false);

    client.add_supported_token(&merchant, &token);
}

#[test]
#[should_panic(expected = "HostError: Error(Contract, #9)")]
fn test_pause_until_duration_not_passed() {
    let env = Env::default();
    let contract_id = env.register(PaymentProcessingContract {}, ());
    let client = PaymentProcessingContractClient::new(&env, &contract_id);

    env.ledger().set_timestamp(10);
    
    let admin = Address::generate(&env);
    let pause_admin = Address::generate(&env);
    let merchant = Address::generate(&env);
    let token = Address::generate(&env);
    env.mock_all_auths();

    client.set_admin(&admin);

    client.set_pause_admin(&admin, &pause_admin);
    client.register_merchant(&merchant);
    
    client.pause_for_duration(&pause_admin, &100);
    let is_paused = client.is_paused();
    assert_eq!(is_paused, true);

    env.ledger().set_timestamp(80);

    let is_paused = client.is_paused();
    assert_eq!(is_paused, true);

    client.add_supported_token(&merchant, &token);
}


#[test]
#[should_panic(expected = "HostError: Error(Contract, #10)")]
fn test_pause_until_already_paused() {
>>>>>>> 044d1f07
    let env = Env::default();
    let contract_id = env.register(PaymentProcessingContract {}, ());
    let client = PaymentProcessingContractClient::new(&env, &contract_id);

<<<<<<< HEAD
    // Setup
    let admin = Address::generate(&env);
    let (token, _, _) = create_token_contract(&env, &admin);
    let recipient = Address::generate(&env);
    let signer1 = Address::generate(&env);

    let mut signers = Vec::new(&env);
    signers.push_back(signer1.clone());

    env.mock_all_auths();

    let payment_id = client.initiate_multisig_payment(
        &1000_i128,
        &token,
        &recipient,
        &signers,
        &1u32,
        &(env.ledger().timestamp() + 3600),
    );

    // Cancel payment
    let reason = String::from_str(&env, "Test cancellation");
    client.cancel_multisig_payment(&payment_id, &signer1, &reason);

    // Verify payment was cancelled and removed
    let result = client.try_get_multisig_payment(&payment_id);
    assert!(result.is_err()); // Should be removed after cancellation
}

#[test]
fn test_batch_execute_payments() {
=======
    env.ledger().set_timestamp(10);
    
    let admin = Address::generate(&env);
    let pause_admin = Address::generate(&env);
    env.mock_all_auths();

    client.set_admin(&admin);

    client.set_pause_admin(&admin, &pause_admin);
    
    client.pause_for_duration(&pause_admin, &100);
    let is_paused = client.is_paused();
    assert_eq!(is_paused, true);

    env.ledger().set_timestamp(60);

    client.pause_for_duration(&pause_admin, &100);
}

#[test]
#[should_panic(expected = "HostError: Error(Contract, #10)")]
fn test_pause_pause_until_already_paused() {
>>>>>>> 044d1f07
    let env = Env::default();
    let contract_id = env.register(PaymentProcessingContract {}, ());
    let client = PaymentProcessingContractClient::new(&env, &contract_id);

<<<<<<< HEAD
    // Setup
    let admin = Address::generate(&env);
    let (token, token_client, token_admin) = create_token_contract(&env, &admin);
    let recipient = Address::generate(&env);
    let signer1 = Address::generate(&env);

    let mut signers = Vec::new(&env);
    signers.push_back(signer1.clone());

    let amount = 500_i128;

    // Mock all auths first
    env.mock_all_auths();

    token_admin.mint(&signer1, &(amount * 3)); // Enough for 3 payments

    // Create multiple payments
    let mut payment_ids = Vec::new(&env);
    for _i in 0..3 {
        let payment_id = client.initiate_multisig_payment(
            &amount,
            &token,
            &recipient,
            &signers,
            &1u32,
            &(env.ledger().timestamp() + 3600),
        );

        // Add signature
        client.add_signature(&payment_id, &signer1);
        payment_ids.push_back(payment_id);
    }

    // Batch execute
    let executed = client.batch_execute_payments(&payment_ids, &signer1);

    // Verify all payments were executed
    assert_eq!(executed.len(), 3);

    // Verify total amount transferred
    assert_eq!(token_client.balance(&recipient), amount * 3);
}

#[test]
fn test_payment_history_retrieval() {
=======
    env.ledger().set_timestamp(10);
    
    let admin = Address::generate(&env);
    let pause_admin = Address::generate(&env);
    env.mock_all_auths();

    client.set_admin(&admin);
    client.set_pause_admin(&admin, &pause_admin);

    client.pause(&pause_admin);
    
    let is_paused = client.is_paused();
    assert_eq!(is_paused, true);

    env.ledger().set_timestamp(60);

    client.pause_for_duration(&pause_admin, &100);
}

#[test]
#[should_panic(expected = "HostError: Error(Contract, #10)")]
fn test_pause_until_pause_already_paused() {
>>>>>>> 044d1f07
    let env = Env::default();
    let contract_id = env.register(PaymentProcessingContract {}, ());
    let client = PaymentProcessingContractClient::new(&env, &contract_id);

<<<<<<< HEAD
    // Setup
    let admin = Address::generate(&env);
    let (token, _token_client, token_admin) = create_token_contract(&env, &admin);
    let recipient = Address::generate(&env);
    let signer1 = Address::generate(&env);

    let mut signers = Vec::new(&env);
    signers.push_back(signer1.clone());

    let amount = 1000_i128;

    // Mock all auths first
    env.mock_all_auths();

    token_admin.mint(&signer1, &amount);

    // Create and execute a payment
    let payment_id = client.initiate_multisig_payment(
        &amount,
        &token,
        &recipient,
        &signers,
        &1u32,
        &(env.ledger().timestamp() + 3600),
    );

    client.add_signature(&payment_id, &signer1);
    client.execute_multisig_payment(&payment_id, &signer1);

    // Test payment history retrieval using storage directly
    let payment_record = env.as_contract(&contract_id, || {
        let storage = Storage::new(&env);
        storage.get_payment_record(payment_id)
    });

    assert!(payment_record.is_some());
    let record = payment_record.unwrap();
    assert_eq!(record.payment_id, payment_id);
    assert_eq!(record.amount, amount);
    assert_eq!(record.recipient, recipient);
    assert_eq!(record.status, PaymentStatus::Executed);
=======
    env.ledger().set_timestamp(10);
    
    let admin = Address::generate(&env);
    let pause_admin = Address::generate(&env);
    env.mock_all_auths();

    client.set_admin(&admin);

    client.set_pause_admin(&admin, &pause_admin);

    client.pause_for_duration(&pause_admin, &100);
    let is_paused = client.is_paused();
    assert_eq!(is_paused, true);

    env.ledger().set_timestamp(60);

    client.pause(&pause_admin);
>>>>>>> 044d1f07
}<|MERGE_RESOLUTION|>--- conflicted
+++ resolved
@@ -1,7 +1,6 @@
 #![cfg(test)]
 
 use soroban_sdk::{
-<<<<<<< HEAD
     testutils::Address as _,
     Address, Env, String, BytesN, Vec,
     token,
@@ -12,14 +11,12 @@
     error::PaymentError,
     storage::Storage,
 };
-=======
     testutils::{Address as _, Ledger}, token, Address, BytesN, Env, String, Vec
 };
 use crate::{
     storage::Storage, types::PaymentOrder, PaymentProcessingContract,
     PaymentProcessingContractClient,
 };
->>>>>>> 044d1f07
 
 fn create_token_contract<'a>(
     e: &'a Env,
@@ -423,7 +420,6 @@
     );
 }
 
-<<<<<<< HEAD
 // Multi-signature payment tests
 
 #[test]
@@ -626,7 +622,6 @@
 
 #[test]
 fn test_execute_multisig_payment_threshold_not_met() {
-=======
 #[test]
 #[should_panic(expected = "HostError: Error(Contract, #9)")]
 fn test_register_merchant_paused() {
@@ -811,12 +806,10 @@
 
 #[test]
 fn test_pause_until_duration_passed() {
->>>>>>> 044d1f07
-    let env = Env::default();
-    let contract_id = env.register(PaymentProcessingContract {}, ());
-    let client = PaymentProcessingContractClient::new(&env, &contract_id);
-
-<<<<<<< HEAD
+    let env = Env::default();
+    let contract_id = env.register(PaymentProcessingContract {}, ());
+    let client = PaymentProcessingContractClient::new(&env, &contract_id);
+
     // Setup
     let admin = Address::generate(&env);
     let (token, _, token_admin) = create_token_contract(&env, &admin);
@@ -855,7 +848,21 @@
 
 #[test]
 fn test_cancel_multisig_payment_success() {
-=======
+    let env = Env::default();
+    let contract_id = env.register(PaymentProcessingContract {}, ());
+    let client = PaymentProcessingContractClient::new(&env, &contract_id);
+
+    // Acá continuarán los tests multisig que siguen...
+}
+
+// --- Tests de pausa (de la rama main) ---
+
+#[test]
+fn test_pause_for_duration_success() {
+    let env = Env::default();
+    let contract_id = env.register(PaymentProcessingContract {}, ());
+    let client = PaymentProcessingContractClient::new(&env, &contract_id);
+
     env.ledger().set_timestamp(10);
     
     let admin = Address::generate(&env);
@@ -865,7 +872,6 @@
     env.mock_all_auths();
 
     client.set_admin(&admin);
-
     client.set_pause_admin(&admin, &pause_admin);
     client.register_merchant(&merchant);
     
@@ -897,7 +903,6 @@
     env.mock_all_auths();
 
     client.set_admin(&admin);
-
     client.set_pause_admin(&admin, &pause_admin);
     client.register_merchant(&merchant);
     
@@ -907,22 +912,18 @@
 
     env.ledger().set_timestamp(80);
 
-    let is_paused = client.is_paused();
-    assert_eq!(is_paused, true);
-
-    client.add_supported_token(&merchant, &token);
-}
-
-
-#[test]
-#[should_panic(expected = "HostError: Error(Contract, #10)")]
-fn test_pause_until_already_paused() {
->>>>>>> 044d1f07
-    let env = Env::default();
-    let contract_id = env.register(PaymentProcessingContract {}, ());
-    let client = PaymentProcessingContractClient::new(&env, &contract_id);
-
-<<<<<<< HEAD
+    let is_pau_
+
+    let env = Env::default();
+    let contract_id = env.register(PaymentProcessingContract {}, ());
+    let client = PaymentProcessingContractClient::new(&env, &contract_id);
+  // --- Test: cancel_multisig_payment ---
+#[test]
+fn test_cancel_multisig_payment() {
+    let env = Env::default();
+    let contract_id = env.register(PaymentProcessingContract {}, ());
+    let client = PaymentProcessingContractClient::new(&env, &contract_id);
+
     // Setup
     let admin = Address::generate(&env);
     let (token, _, _) = create_token_contract(&env, &admin);
@@ -952,37 +953,13 @@
     assert!(result.is_err()); // Should be removed after cancellation
 }
 
+// --- Test: batch_execute_payments ---
 #[test]
 fn test_batch_execute_payments() {
-=======
-    env.ledger().set_timestamp(10);
-    
-    let admin = Address::generate(&env);
-    let pause_admin = Address::generate(&env);
-    env.mock_all_auths();
-
-    client.set_admin(&admin);
-
-    client.set_pause_admin(&admin, &pause_admin);
-    
-    client.pause_for_duration(&pause_admin, &100);
-    let is_paused = client.is_paused();
-    assert_eq!(is_paused, true);
-
-    env.ledger().set_timestamp(60);
-
-    client.pause_for_duration(&pause_admin, &100);
-}
-
-#[test]
-#[should_panic(expected = "HostError: Error(Contract, #10)")]
-fn test_pause_pause_until_already_paused() {
->>>>>>> 044d1f07
-    let env = Env::default();
-    let contract_id = env.register(PaymentProcessingContract {}, ());
-    let client = PaymentProcessingContractClient::new(&env, &contract_id);
-
-<<<<<<< HEAD
+    let env = Env::default();
+    let contract_id = env.register(PaymentProcessingContract {}, ());
+    let client = PaymentProcessingContractClient::new(&env, &contract_id);
+
     // Setup
     let admin = Address::generate(&env);
     let (token, token_client, token_admin) = create_token_contract(&env, &admin);
@@ -1026,37 +1003,13 @@
     assert_eq!(token_client.balance(&recipient), amount * 3);
 }
 
+// --- Test: payment_history_retrieval ---
 #[test]
 fn test_payment_history_retrieval() {
-=======
-    env.ledger().set_timestamp(10);
-    
-    let admin = Address::generate(&env);
-    let pause_admin = Address::generate(&env);
-    env.mock_all_auths();
-
-    client.set_admin(&admin);
-    client.set_pause_admin(&admin, &pause_admin);
-
-    client.pause(&pause_admin);
-    
-    let is_paused = client.is_paused();
-    assert_eq!(is_paused, true);
-
-    env.ledger().set_timestamp(60);
-
-    client.pause_for_duration(&pause_admin, &100);
-}
-
-#[test]
-#[should_panic(expected = "HostError: Error(Contract, #10)")]
-fn test_pause_until_pause_already_paused() {
->>>>>>> 044d1f07
-    let env = Env::default();
-    let contract_id = env.register(PaymentProcessingContract {}, ());
-    let client = PaymentProcessingContractClient::new(&env, &contract_id);
-
-<<<<<<< HEAD
+    let env = Env::default();
+    let contract_id = env.register(PaymentProcessingContract {}, ());
+    let client = PaymentProcessingContractClient::new(&env, &contract_id);
+
     // Setup
     let admin = Address::generate(&env);
     let (token, _token_client, token_admin) = create_token_contract(&env, &admin);
@@ -1098,7 +1051,15 @@
     assert_eq!(record.amount, amount);
     assert_eq!(record.recipient, recipient);
     assert_eq!(record.status, PaymentStatus::Executed);
-=======
+}
+
+// --- Tests de pausa (rama main) ---
+#[test]
+fn test_pause_for_duration_success() {
+    let env = Env::default();
+    let contract_id = env.register(PaymentProcessingContract {}, ());
+    let client = PaymentProcessingContractClient::new(&env, &contract_id);
+
     env.ledger().set_timestamp(10);
     
     let admin = Address::generate(&env);
@@ -1106,15 +1067,38 @@
     env.mock_all_auths();
 
     client.set_admin(&admin);
-
     client.set_pause_admin(&admin, &pause_admin);
-
+    
     client.pause_for_duration(&pause_admin, &100);
     let is_paused = client.is_paused();
     assert_eq!(is_paused, true);
 
     env.ledger().set_timestamp(60);
 
+    client.pause_for_duration(&pause_admin, &100);
+}
+
+#[test]
+#[should_panic(expected = "HostError: Error(Contract, #10)")]
+fn test_pause_pause_until_already_paused() {
+    let env = Env::default();
+    let contract_id = env.register(PaymentProcessingContract {}, ());
+    let client = PaymentProcessingContractClient::new(&env, &contract_id);
+
+    env.ledger().set_timestamp(10);
+    
+    let admin = Address::generate(&env);
+    let pause_admin = Address::generate(&env);
+    env.mock_all_auths();
+
+    client.set_admin(&admin);
+    client.set_pause_admin(&admin, &pause_admin);
+
+    client.pause_for_duration(&pause_admin, &100);
+    let is_paused = client.is_paused();
+    assert_eq!(is_paused, true);
+
+    env.ledger().set_timestamp(60);
+
     client.pause(&pause_admin);
->>>>>>> 044d1f07
-}+}
