--- conflicted
+++ resolved
@@ -4,21 +4,11 @@
 mod storage;
 mod types;
 
-<<<<<<< HEAD
 use soroban_sdk::{
     contract, contractimpl, token, Address, Env,
     Vec, BytesN, Bytes, xdr::ToXdr, Symbol, log, Map, panic_with_error,
 };
 // Note: In Soroban, we use the standard Vec from soroban_sdk, not alloc::vec
-=======
-#[cfg(test)]
-mod test;
-
-use soroban_sdk::{
-    contract, contractimpl, token, Address, Env,
-    Vec, BytesN, Bytes, xdr::ToXdr, Symbol, panic_with_error
-};
->>>>>>> 044d1f07
 
 use crate::{
     error::PaymentError,
@@ -55,7 +45,6 @@
         merchant_public_key: BytesN<32>,
     ) -> Result<(), PaymentError>;
 
-<<<<<<< HEAD
     // Batch Operations for Gas Optimization
     fn batch_register_merchants(env: Env, batch: BatchMerchantRegistration) -> Result<(), PaymentError>;
     fn batch_add_tokens(env: Env, batch: BatchTokenAddition) -> Result<(), PaymentError>;
@@ -77,8 +66,6 @@
     fn activate_merchant(env: Env, merchant: Address) -> Result<(), PaymentError>;
 
     // Pause Management Operations
-=======
->>>>>>> 044d1f07
     fn set_pause_admin(env: Env, admin: Address, new_admin: Address) -> Result<(), PaymentError>;
     fn pause(env: Env, admin: Address) -> Result<(), PaymentError>;
     fn pause_for_duration(env: Env, admin: Address, duration: u64) -> Result<(), PaymentError>;
@@ -264,7 +251,6 @@
 
         Ok(())
     }
-<<<<<<< HEAD
 
     // Batch Operations for Gas Optimization
     fn batch_register_merchants(env: Env, batch: BatchMerchantRegistration) -> Result<(), PaymentError> {
@@ -619,8 +605,6 @@
     
     message
 }
-=======
->>>>>>> 044d1f07
 
     
     fn set_pause_admin(env: Env, admin: Address, new_admin: Address) -> Result<(), PaymentError> {
