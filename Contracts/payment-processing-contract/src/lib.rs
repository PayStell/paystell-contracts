--- conflicted
+++ resolved
@@ -9,32 +9,20 @@
 
 use soroban_sdk::{
     contract, contractimpl, token, Address, Env,
-<<<<<<< HEAD
-    Vec, BytesN, Bytes, xdr::ToXdr, Map, log, String,
-=======
-    Vec, BytesN, Bytes, xdr::ToXdr, Symbol, panic_with_error
->>>>>>> 044d1f07
+    Vec, BytesN, Bytes, xdr::ToXdr, Map, log, String, Symbol, panic_with_error,
 };
 
 use crate::{
     error::PaymentError,
-<<<<<<< HEAD
-    types::{Merchant, PaymentOrder, MultiSigPayment, PaymentStatus, PaymentRecord},
-=======
->>>>>>> 044d1f07
     storage::Storage,
-    types::{Fee, Merchant, PaymentOrder},
+    types::{Fee, Merchant, PaymentOrder, MultiSigPayment, PaymentStatus, PaymentRecord},
 };
 
 /// payment-processing-contract trait defining the core functionality
 pub trait PaymentProcessingTrait {
     // Merchant Management Operations
     fn register_merchant(env: Env, merchant_address: Address) -> Result<(), PaymentError>;
-<<<<<<< HEAD
     fn add_supported_token(env: Env, merchant: Address, token: Address) -> Result<(), PaymentError>;
-=======
-    fn add_supported_token(env: Env, merchant: Address, token: Address)
-        -> Result<(), PaymentError>;
 
     // Fee Management Operations
     fn set_admin(env: Env, admin: Address) -> Result<(), PaymentError>;
@@ -45,7 +33,6 @@
         fee_token: Address,
     ) -> Result<(), PaymentError>;
     fn get_fee_info(env: Env) -> Result<(u64, Address, Address), PaymentError>;
->>>>>>> 044d1f07
 
     // Payment Processing Operations
     fn process_payment_with_signature(
@@ -56,7 +43,6 @@
         merchant_public_key: BytesN<32>,
     ) -> Result<(), PaymentError>;
 
-<<<<<<< HEAD
     // Multi-signature Payment Operations
     fn initiate_multisig_payment(
         env: Env,
@@ -97,13 +83,13 @@
         payment_ids: Vec<u128>,
         executor: Address,
     ) -> Result<Vec<u128>, PaymentError>;
-=======
+
+    // Pause / admin controls
     fn set_pause_admin(env: Env, admin: Address, new_admin: Address) -> Result<(), PaymentError>;
     fn pause(env: Env, admin: Address) -> Result<(), PaymentError>;
     fn pause_for_duration(env: Env, admin: Address, duration: u64) -> Result<(), PaymentError>;
     fn unpause(env: Env, admin: Address) -> Result<(), PaymentError>;
     fn is_paused(env: &Env) -> bool;
->>>>>>> 044d1f07
 }
 
 #[contract]
@@ -308,7 +294,6 @@
 
         Ok(())
     }
-<<<<<<< HEAD
 
     fn initiate_multisig_payment(
         env: Env,
@@ -548,6 +533,85 @@
              payment_ids.len(), executed_payments.len());
 
         Ok(executed_payments)
+    }
+
+    fn set_pause_admin(env: Env, admin: Address, new_admin: Address) -> Result<(), PaymentError> {
+        admin.require_auth();
+
+        let storage = Storage::new(&env);
+        let _  = storage.set_pause_admin_internal(admin, new_admin);
+        Ok(())
+    }
+
+    fn pause(env: Env, admin: Address) -> Result<(), PaymentError> {
+        admin.require_auth();
+        let storage = Storage::new(&env);
+        let pause_admin = storage.get_pause_admin().unwrap_or_else(|_| panic_with_error!(env, PaymentError::AdminNotFound));
+
+        if pause_admin != admin {
+            return Err(PaymentError::NotAuthorized);
+        }
+
+        if Self::is_paused(&env) {
+            return Err(PaymentError::AlreadyPaused);
+        }
+
+        storage.set_pause();
+
+        env.events().publish(
+            (Symbol::new(&env, "contract_paused"), admin),
+            env.ledger().timestamp(),
+        );
+        Ok(())
+    }
+
+    fn pause_for_duration(env: Env, admin: Address, duration: u64) -> Result<(), PaymentError> {
+        admin.require_auth();
+        let storage = Storage::new(&env);
+        let pause_admin = storage.get_pause_admin().unwrap_or_else(|_| panic_with_error!(env, PaymentError::AdminNotFound));
+
+        if pause_admin != admin {
+            return Err(PaymentError::NotAuthorized);
+        }
+
+        if Self::is_paused(&env) {
+            return Err(PaymentError::AlreadyPaused);
+        }
+
+        let current_time = env.ledger().timestamp();
+        let pause_until = current_time + duration;
+
+        storage.set_pause_until(pause_until);
+
+        env.events().publish(
+            (Symbol::new(&env, "contract_paused"), admin),
+            env.ledger().timestamp(),
+        );
+        Ok(())
+    }
+
+
+    fn unpause(env: Env, admin: Address) -> Result<(), PaymentError> {
+        admin.require_auth();
+        let storage = Storage::new(&env);
+        let pause_admin = storage.get_pause_admin().unwrap_or_else(|_| panic_with_error!(env, PaymentError::AdminNotFound));
+
+        if pause_admin != admin {
+            return Err(PaymentError::NotAuthorized);
+        }
+        storage.set_unpause();
+        storage.set_pause_until(0);
+
+        env.events().publish(
+            (Symbol::new(&env, "contract_unpaused"), admin),
+            env.ledger().timestamp(),
+        );
+        Ok(())
+    }
+
+    fn is_paused(env: &Env) -> bool {
+        let storage = Storage::new(&env);
+        storage.is_paused()
     }
 
 }
@@ -648,87 +712,3 @@
         Ok(())
     }
 }
-=======
->>>>>>> 044d1f07
-
-    
-    fn set_pause_admin(env: Env, admin: Address, new_admin: Address) -> Result<(), PaymentError> {
-        admin.require_auth();
-
-        let storage = Storage::new(&env);
-        let _  = storage.set_pause_admin_internal(admin, new_admin);
-        Ok(())
-    }
-
-    fn pause(env: Env, admin: Address) -> Result<(), PaymentError> {
-        admin.require_auth();
-        let storage = Storage::new(&env);
-        let pause_admin = storage.get_pause_admin().unwrap_or_else(|_| panic_with_error!(env, PaymentError::AdminNotFound));
-
-        if pause_admin != admin {
-            return Err(PaymentError::NotAuthorized);
-        }
-
-        if Self::is_paused(&env) {
-            return Err(PaymentError::AlreadyPaused);
-        }
-
-        storage.set_pause();
-
-        env.events().publish(
-            (Symbol::new(&env, "contract_paused"), admin),
-            env.ledger().timestamp(),
-        );
-        Ok(())
-    }
-
-    fn pause_for_duration(env: Env, admin: Address, duration: u64) -> Result<(), PaymentError> {
-        admin.require_auth();
-        let storage = Storage::new(&env);
-        let pause_admin = storage.get_pause_admin().unwrap_or_else(|_| panic_with_error!(env, PaymentError::AdminNotFound));
-
-        if pause_admin != admin {
-            return Err(PaymentError::NotAuthorized);
-        }
-
-        if Self::is_paused(&env) {
-            return Err(PaymentError::AlreadyPaused);
-        }
-
-        let current_time = env.ledger().timestamp();
-        let pause_until = current_time + duration;
-
-        storage.set_pause_until(pause_until);
-
-        env.events().publish(
-            (Symbol::new(&env, "contract_paused"), admin),
-            env.ledger().timestamp(),
-        );
-        Ok(())
-    }
-
-
-    fn unpause(env: Env, admin: Address) -> Result<(), PaymentError> {
-        admin.require_auth();
-        let storage = Storage::new(&env);
-        let pause_admin = storage.get_pause_admin().unwrap_or_else(|_| panic_with_error!(env, PaymentError::AdminNotFound));
-
-        if pause_admin != admin {
-            return Err(PaymentError::NotAuthorized);
-        }
-        storage.set_unpause();
-        storage.set_pause_until(0);
-
-        env.events().publish(
-            (Symbol::new(&env, "contract_unpaused"), admin),
-            env.ledger().timestamp(),
-        );
-        Ok(())
-    }
-
-    fn is_paused(env: &Env) -> bool {
-        let storage = Storage::new(&env);
-        storage.is_paused()
-    }
-
-}