--- conflicted
+++ resolved
@@ -3,35 +3,23 @@
 mod error;
 mod storage;
 mod types;
-<<<<<<< HEAD
+mod helper;
 
 use soroban_sdk::{
     contract, contractimpl, token, Address, Env,
     Vec, BytesN, Bytes, xdr::ToXdr, Map, log, String, Symbol, panic_with_error,
-=======
-mod error;
-mod helper;
-
-use soroban_sdk::{
-    contract, contractimpl, token, Address, Env,
-    Vec, BytesN, Bytes, xdr::ToXdr, String,
->>>>>>> 0aa6a33b
 };
 // Note: In Soroban, we use the standard Vec from soroban_sdk, not alloc::vec
 
 use crate::{
     error::PaymentError,
-<<<<<<< HEAD
     types::{
         Merchant, PaymentOrder, BatchMerchantRegistration, BatchTokenAddition, 
-        BatchPayment, GasEstimate, NonceTracker, Fee, MultiSigPayment, PaymentStatus, PaymentRecord
+        BatchPayment, GasEstimate, NonceTracker, Fee, MultiSigPayment, PaymentStatus, PaymentRecord,
+        MerchantCategory, ProfileUpdateData, MerchantRegisteredEvent, ProfileUpdatedEvent, 
+        MerchantDeactivatedEvent, LimitsUpdatedEvent, merchant_registered_topic, 
+        profile_updated_topic, merchant_deactivated_topic, limits_updated_topic
     },
-=======
-    types::{Merchant, PaymentOrder, MerchantCategory, ProfileUpdateData,
-            MerchantRegisteredEvent, ProfileUpdatedEvent, MerchantDeactivatedEvent,
-            LimitsUpdatedEvent, merchant_registered_topic, profile_updated_topic,
-            merchant_deactivated_topic, limits_updated_topic},
->>>>>>> 0aa6a33b
     storage::Storage,
     helper::{validate_name, validate_description, validate_contact_info, 
              validate_transaction_limit, DEFAULT_TRANSACTION_LIMIT},
@@ -50,20 +38,7 @@
     ) -> Result<(), PaymentError>;
     
     fn add_supported_token(env: Env, merchant: Address, token: Address) -> Result<(), PaymentError>;
-<<<<<<< HEAD
-
-    // Fee Management Operations
-    fn set_admin(env: Env, admin: Address) -> Result<(), PaymentError>;
-    fn set_fee(
-        env: Env,
-        fee_rate: u64,
-        fee_collector: Address,
-        fee_token: Address,
-    ) -> Result<(), PaymentError>;
-    fn get_fee_info(env: Env) -> Result<(u64, Address, Address), PaymentError>;
-
-=======
-    
+
     // Profile Management Operations
     fn update_merchant_profile(
         env: Env,
@@ -80,8 +55,16 @@
     ) -> Result<(), PaymentError>;
     
     fn deactivate_merchant(env: Env, merchant: Address) -> Result<(), PaymentError>;
-    
->>>>>>> 0aa6a33b
+
+    // Fee Management Operations
+    fn set_admin(env: Env, admin: Address) -> Result<(), PaymentError>;
+    fn set_fee(
+        env: Env,
+        fee_rate: u64,
+        fee_collector: Address,
+        fee_token: Address,
+    ) -> Result<(), PaymentError>;
+    fn get_fee_info(env: Env) -> Result<(u64, Address, Address), PaymentError>;
     // Payment Processing Operations
     fn process_payment_with_signature(
         env: Env,
@@ -108,7 +91,6 @@
 
     // Utility Functions
     fn remove_supported_token(env: Env, merchant: Address, token: Address) -> Result<(), PaymentError>;
-    fn deactivate_merchant(env: Env, merchant: Address) -> Result<(), PaymentError>;
     fn activate_merchant(env: Env, merchant: Address) -> Result<(), PaymentError>;
 
     // Multi-signature Payment Operations
@@ -165,7 +147,6 @@
 
 #[contractimpl]
 impl PaymentProcessingTrait for PaymentProcessingContract {
-<<<<<<< HEAD
 
     fn set_admin(env: Env, admin: Address) -> Result<(), PaymentError> {
         let storage = Storage::new(&env);
@@ -209,11 +190,6 @@
         Ok((rate, collector, token))
     }
 
-    fn register_merchant(env: Env, merchant_address: Address) -> Result<(), PaymentError> {
-        if Self::is_paused(&env) {
-            return Err(PaymentError::ContractPaused);
-        }
-=======
     fn register_merchant(
         env: Env,
         merchant_address: Address,
@@ -222,21 +198,14 @@
         contact_info: String,
         category: MerchantCategory,
     ) -> Result<(), PaymentError> {
->>>>>>> 0aa6a33b
+        if Self::is_paused(&env) {
+            return Err(PaymentError::ContractPaused);
+        }
         // Verify authorization
         merchant_address.require_auth();
 
         let storage = Storage::new(&env);
         
-<<<<<<< HEAD
-        // Create new merchant record using optimized constructor
-        let merchant = Merchant::new(&env, merchant_address.clone());
-
-        storage.save_merchant(&merchant_address, &merchant);
-        
-        // Emit optimized event
-        log!(&env, "merchant_registered", merchant_address);
-=======
         // Check if merchant already exists
         if storage.merchant_exists(&merchant_address) {
             return Err(PaymentError::MerchantAlreadyExists);
@@ -275,7 +244,6 @@
                 timestamp: current_time,
             }
         );
->>>>>>> 0aa6a33b
         
         Ok(())
     }
@@ -295,13 +263,6 @@
         let storage = Storage::new(&env);
         let mut merchant_data = storage.get_merchant(&merchant)?;
 
-<<<<<<< HEAD
-        // Add token using optimized method
-        if merchant_data.add_token(token.clone()) {
-            storage.save_merchant(&merchant, &merchant_data);
-            log!(&env, "token_added", merchant, token);
-        }
-=======
         // Add token to supported list
         merchant_data.supported_tokens.push_back(token);
         
@@ -309,7 +270,6 @@
         merchant_data.last_activity_timestamp = env.ledger().timestamp();
         
         storage.save_merchant(&merchant, &merchant_data);
-        
         Ok(())
     }
 
@@ -437,7 +397,6 @@
             }
         );
 
->>>>>>> 0aa6a33b
         Ok(())
     }
 
@@ -462,15 +421,9 @@
         let storage = Storage::new(&env);
 
         // Verify merchant exists and is active
-<<<<<<< HEAD
-        let merchant = storage.get_merchant(&order.merchant_address)?;
-        if !merchant.is_active() {
-            return Err(PaymentError::MerchantNotFound);
-=======
         let mut merchant = storage.get_merchant(&order.merchant_address)?;
         if !merchant.active {
             return Err(PaymentError::MerchantInactive);
->>>>>>> 0aa6a33b
         }
 
         // Verify token is supported by merchant (optimized lookup)
@@ -478,16 +431,12 @@
             return Err(PaymentError::InvalidToken);
         }
 
-<<<<<<< HEAD
-        // Verify the nonce hasn't been used (optimized bitmap check)
-=======
         // Verify transaction limit
-        if order.amount > merchant.max_transaction_limit {
+        if i128::from(order.amount) > merchant.max_transaction_limit {
             return Err(PaymentError::TransactionLimitExceeded);
         }
 
         // Verify the nonce hasn't been used
->>>>>>> 0aa6a33b
         if storage.is_nonce_used(&order.merchant_address, order.nonce) {
             return Err(PaymentError::NonceAlreadyUsed);
         }
@@ -537,8 +486,9 @@
         // Record used nonce (optimized bitmap storage)
         storage.mark_nonce_used(&order.merchant_address, order.nonce);
 
-        // Emit optimized event
-        log!(&env, "payment_processed", payer, order.merchant_address, order.amount, order.nonce);
+        // Update merchant's last activity timestamp
+        merchant.last_activity_timestamp = env.ledger().timestamp();
+        storage.save_merchant(&order.merchant_address, &merchant);
 
         Ok(())
     }
@@ -552,7 +502,18 @@
         
         for merchant_address in batch.merchants.iter() {
             merchant_address.require_auth();
-            let merchant = Merchant::new(&env, merchant_address.clone());
+            let merchant = Merchant {
+                wallet_address: merchant_address.clone(),
+                active: true,
+                supported_tokens: Vec::new(&env),
+                name: String::from_str(&env, "Batch Merchant"),
+                description: String::from_str(&env, "Batch registered merchant"),
+                contact_info: String::from_str(&env, "N/A"),
+                registration_timestamp: env.ledger().timestamp(),
+                last_activity_timestamp: env.ledger().timestamp(),
+                category: MerchantCategory::Other,
+                max_transaction_limit: 1000000, // Default limit
+            };
             storage.save_merchant(&merchant_address, &merchant);
         }
         
@@ -603,7 +564,7 @@
             }
 
             let merchant = storage.get_merchant(&order.merchant_address)?;
-            if !merchant.is_active() {
+            if !merchant.active {
                 return Err(PaymentError::MerchantNotFound);
             }
 
@@ -720,7 +681,7 @@
     fn get_merchant_token_count(env: Env, merchant: Address) -> Result<u32, PaymentError> {
         let storage = Storage::new(&env);
         let merchant_data = storage.get_merchant(&merchant)?;
-        Ok(merchant_data.token_count)
+        Ok(merchant_data.supported_tokens.len() as u32)
     }
 
     fn is_token_supported(env: Env, merchant: Address, token: Address) -> Result<bool, PaymentError> {
@@ -753,19 +714,6 @@
         Ok(())
     }
 
-    fn deactivate_merchant(env: Env, merchant: Address) -> Result<(), PaymentError> {
-        merchant.require_auth();
-
-        let storage = Storage::new(&env);
-        let mut merchant_data = storage.get_merchant(&merchant)?;
-
-        merchant_data.set_active(false);
-        storage.save_merchant(&merchant, &merchant_data);
-        
-        log!(&env, "merchant_deactivated", merchant);
-        
-        Ok(())
-    }
 
     fn activate_merchant(env: Env, merchant: Address) -> Result<(), PaymentError> {
         merchant.require_auth();
@@ -773,7 +721,7 @@
         let storage = Storage::new(&env);
         let mut merchant_data = storage.get_merchant(&merchant)?;
 
-        merchant_data.set_active(true);
+        merchant_data.active = true;
         storage.save_merchant(&merchant, &merchant_data);
         
         log!(&env, "merchant_activated", merchant);
@@ -1089,17 +1037,10 @@
         storage.set_unpause();
         storage.set_pause_until(0);
 
-<<<<<<< HEAD
         env.events().publish(
             (Symbol::new(&env, "contract_unpaused"), admin),
             env.ledger().timestamp(),
         );
-=======
-        // Update merchant's last activity timestamp
-        merchant.last_activity_timestamp = env.ledger().timestamp();
-        storage.save_merchant(&order.merchant_address, &merchant);
-
->>>>>>> 0aa6a33b
         Ok(())
     }
 
