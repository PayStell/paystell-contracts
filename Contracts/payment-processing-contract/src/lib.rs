--- conflicted
+++ resolved
@@ -6,11 +6,7 @@
 
 use soroban_sdk::{
     contract, contractimpl, token, Address, Env,
-<<<<<<< HEAD
-    Vec, BytesN, Bytes, xdr::ToXdr, Symbol, log, Map, panic_with_error,
-=======
     Vec, BytesN, Bytes, xdr::ToXdr, Map, log, String, Symbol, panic_with_error,
->>>>>>> 40eb65e1
 };
 // Note: In Soroban, we use the standard Vec from soroban_sdk, not alloc::vec
 
@@ -18,13 +14,9 @@
     error::PaymentError,
     types::{
         Merchant, PaymentOrder, BatchMerchantRegistration, BatchTokenAddition, 
-        BatchPayment, GasEstimate, NonceTracker, Fee
+        BatchPayment, GasEstimate, NonceTracker, Fee, MultiSigPayment, PaymentStatus, PaymentRecord
     },
     storage::Storage,
-<<<<<<< HEAD
-=======
-    types::{Fee, Merchant, PaymentOrder, MultiSigPayment, PaymentStatus, PaymentRecord},
->>>>>>> 40eb65e1
 };
 
 /// Optimized payment-processing-contract trait with gas optimization features
@@ -52,7 +44,6 @@
         merchant_public_key: BytesN<32>,
     ) -> Result<(), PaymentError>;
 
-<<<<<<< HEAD
     // Batch Operations for Gas Optimization
     fn batch_register_merchants(env: Env, batch: BatchMerchantRegistration) -> Result<(), PaymentError>;
     fn batch_add_tokens(env: Env, batch: BatchTokenAddition) -> Result<(), PaymentError>;
@@ -73,8 +64,6 @@
     fn deactivate_merchant(env: Env, merchant: Address) -> Result<(), PaymentError>;
     fn activate_merchant(env: Env, merchant: Address) -> Result<(), PaymentError>;
 
-    // Pause Management Operations
-=======
     // Multi-signature Payment Operations
     fn initiate_multisig_payment(
         env: Env,
@@ -116,8 +105,7 @@
         executor: Address,
     ) -> Result<Vec<u128>, PaymentError>;
 
-    // Pause / admin controls
->>>>>>> 40eb65e1
+    // Pause Management Operations
     fn set_pause_admin(env: Env, admin: Address, new_admin: Address) -> Result<(), PaymentError>;
     fn pause(env: Env, admin: Address) -> Result<(), PaymentError>;
     fn pause_for_duration(env: Env, admin: Address, duration: u64) -> Result<(), PaymentError>;
@@ -193,7 +181,6 @@
         Ok(())
     }
 
-
     fn add_supported_token(
         env: Env,
         merchant: Address,
@@ -254,11 +241,11 @@
         }
 
         // Optimized message construction using pre-allocated bytes
-        let message = create_optimized_message(&env, &order);
+        let _message = create_optimized_message(&env, &order);
         // Verify signature
         #[cfg(not(test))]
         env.crypto()
-            .ed25519_verify(&_merchant_public_key, &message, &_signature);
+            .ed25519_verify(&_merchant_public_key, &_message, &_signature);
 
         // Get fee information
         let fee_collector = storage
@@ -322,7 +309,6 @@
         Ok(())
     }
 
-<<<<<<< HEAD
     fn batch_add_tokens(env: Env, batch: BatchTokenAddition) -> Result<(), PaymentError> {
         if Self::is_paused(&env) {
             return Err(PaymentError::ContractPaused);
@@ -385,13 +371,13 @@
             seen.set(order.merchant_address.clone(), merchant_nonces);
         }
 
-        for (idx, order) in batch.orders.iter().enumerate() {
-            let message = create_optimized_message(&env, &order);
+        for (_idx, order) in batch.orders.iter().enumerate() {
+            let _message = create_optimized_message(&env, &order);
             
             #[cfg(not(test))]
             {
-                let sig = batch.signatures.get(idx as u32).ok_or(PaymentError::InvalidSignature)?;
-                env.crypto().ed25519_verify(&batch.merchant_public_key, &message, &sig);
+                let sig = batch.signatures.get(_idx as u32).ok_or(PaymentError::InvalidSignature)?;
+                env.crypto().ed25519_verify(&batch.merchant_public_key, &_message, &sig);
             }
 
             let token_client = token::Client::new(&env, &order.token);
@@ -543,124 +529,7 @@
         Ok(())
     }
 
-    // Pause Management Operations
-    fn set_pause_admin(env: Env, admin: Address, new_admin: Address) -> Result<(), PaymentError> {
-        admin.require_auth();
-
-        let storage = Storage::new(&env);
-        let _  = storage.set_pause_admin_internal(admin, new_admin);
-        Ok(())
-    }
-
-    fn pause(env: Env, admin: Address) -> Result<(), PaymentError> {
-        admin.require_auth();
-        let storage = Storage::new(&env);
-        let pause_admin = storage.get_pause_admin().unwrap_or_else(|_| panic_with_error!(env, PaymentError::AdminNotFound));
-
-        if pause_admin != admin {
-            return Err(PaymentError::NotAuthorized);
-        }
-
-        if Self::is_paused(&env) {
-            return Err(PaymentError::AlreadyPaused);
-        }
-
-        storage.set_pause();
-
-        env.events().publish(
-            (Symbol::new(&env, "contract_paused"), admin),
-            env.ledger().timestamp(),
-        );
-        Ok(())
-    }
-
-    fn pause_for_duration(env: Env, admin: Address, duration: u64) -> Result<(), PaymentError> {
-        admin.require_auth();
-        let storage = Storage::new(&env);
-        let pause_admin = storage.get_pause_admin().unwrap_or_else(|_| panic_with_error!(env, PaymentError::AdminNotFound));
-
-        if pause_admin != admin {
-            return Err(PaymentError::NotAuthorized);
-        }
-
-        if Self::is_paused(&env) {
-            return Err(PaymentError::AlreadyPaused);
-        }
-
-        let current_time = env.ledger().timestamp();
-        let pause_until = current_time + duration;
-
-        storage.set_pause_until(pause_until);
-
-        env.events().publish(
-            (Symbol::new(&env, "contract_paused"), admin),
-            env.ledger().timestamp(),
-        );
-        Ok(())
-    }
-
-    fn unpause(env: Env, admin: Address) -> Result<(), PaymentError> {
-        admin.require_auth();
-        let storage = Storage::new(&env);
-        let pause_admin = storage.get_pause_admin().unwrap_or_else(|_| panic_with_error!(env, PaymentError::AdminNotFound));
-
-        if pause_admin != admin {
-            return Err(PaymentError::NotAuthorized);
-        }
-        storage.set_unpause();
-        storage.set_pause_until(0);
-
-        env.events().publish(
-            (Symbol::new(&env, "contract_unpaused"), admin),
-            env.ledger().timestamp(),
-        );
-        Ok(())
-    }
-
-    fn is_paused(env: &Env) -> bool {
-        let storage = Storage::new(&env);
-        storage.is_paused()
-    }
-}
-
-/// Optimized message creation for signature verification
-/// Reduces gas cost by pre-calculating message size and using efficient byte operations
-fn create_optimized_message(env: &Env, order: &PaymentOrder) -> Bytes {
-    // Pre-calculate approximate message size to avoid reallocations
-    let mut message = Bytes::new(env);
-    
-    // Add merchant address (32 bytes)
-    message.append(&order.merchant_address.clone().to_xdr(env));
-
-    // Add amount as 8 bytes (i64)
-    let amount_bytes = order.amount.to_be_bytes();
-    for &b in amount_bytes.iter() {
-        message.push_back(b);
-    }
-
-    // Add token address (32 bytes)
-    message.append(&order.token.clone().to_xdr(env));
-
-    // Add nonce as 4 bytes (u32)
-    let nonce_bytes = order.nonce.to_be_bytes();
-    for &b in nonce_bytes.iter() {
-        message.push_back(b);
-    }
-
-    // Add expiration as 4 bytes (u32)
-    let expiration_bytes = order.expiration.to_be_bytes();
-    for &b in expiration_bytes.iter() {
-        message.push_back(b);
-    }
-
-    // Add order id
-    message.append(&order.order_id.clone().to_xdr(env));
-    
-    message
-}
-
-    
-=======
+    // Multi-signature Payment Operations
     fn initiate_multisig_payment(
         env: Env,
         amount: i128,
@@ -901,7 +770,7 @@
         Ok(executed_payments)
     }
 
->>>>>>> 40eb65e1
+    // Pause Management Operations
     fn set_pause_admin(env: Env, admin: Address, new_admin: Address) -> Result<(), PaymentError> {
         admin.require_auth();
 
@@ -957,7 +826,6 @@
         Ok(())
     }
 
-
     fn unpause(env: Env, admin: Address) -> Result<(), PaymentError> {
         admin.require_auth();
         let storage = Storage::new(&env);
@@ -980,7 +848,42 @@
         let storage = Storage::new(&env);
         storage.is_paused()
     }
-
+}
+
+/// Optimized message creation for signature verification
+/// Reduces gas cost by pre-calculating message size and using efficient byte operations
+fn create_optimized_message(env: &Env, order: &PaymentOrder) -> Bytes {
+    // Pre-calculate approximate message size to avoid reallocations
+    let mut message = Bytes::new(env);
+    
+    // Add merchant address (32 bytes)
+    message.append(&order.merchant_address.clone().to_xdr(env));
+
+    // Add amount as 8 bytes (i64)
+    let amount_bytes = order.amount.to_be_bytes();
+    for &b in amount_bytes.iter() {
+        message.push_back(b);
+    }
+
+    // Add token address (32 bytes)
+    message.append(&order.token.clone().to_xdr(env));
+
+    // Add nonce as 4 bytes (u32)
+    let nonce_bytes = order.nonce.to_be_bytes();
+    for &b in nonce_bytes.iter() {
+        message.push_back(b);
+    }
+
+    // Add expiration as 4 bytes (u32)
+    let expiration_bytes = order.expiration.to_be_bytes();
+    for &b in expiration_bytes.iter() {
+        message.push_back(b);
+    }
+
+    // Add order id
+    message.append(&order.order_id.clone().to_xdr(env));
+    
+    message
 }
 
 // Helper functions for multi-signature payments
@@ -1078,4 +981,4 @@
 
         Ok(())
     }
-}
+}