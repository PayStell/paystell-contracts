use core::fmt;
use soroban_sdk::contracterror;

#[contracterror]
#[derive(Copy, Clone, Debug, Eq, PartialEq, PartialOrd, Ord)]
#[repr(u32)]
pub enum PaymentError {
    NotAuthorized = 1,
    MerchantNotFound = 2,
    InvalidSignature = 3,
    NonceAlreadyUsed = 4,
    InvalidAmount = 5,
    OrderExpired = 6,
    InvalidToken = 7,
<<<<<<< HEAD
    AdminNotFound = 8,
    ContractPaused = 9,
    AlreadyPaused = 10,
    AlreadyInitialized = 11,
=======
    AdminNotSet = 8,
    InvalidFeeRate = 9,
>>>>>>> 56afedd5
}

impl fmt::Display for PaymentError {
    fn fmt(&self, f: &mut fmt::Formatter<'_>) -> fmt::Result {
        match self {
            PaymentError::NotAuthorized => write!(f, "Not authorized"),
            PaymentError::MerchantNotFound => write!(f, "Merchant not found or inactive"),
            PaymentError::InvalidSignature => write!(f, "Invalid merchant signature"),
            PaymentError::NonceAlreadyUsed => write!(f, "Payment nonce already used"),
            PaymentError::InvalidAmount => write!(f, "Invalid amount"),
            PaymentError::OrderExpired => write!(f, "Payment order has expired"),
            PaymentError::InvalidToken => write!(f, "Token not supported by merchant"),
<<<<<<< HEAD
            PaymentError::AdminNotFound => write!(f, "Admin not found"),
            PaymentError::ContractPaused => write!(f, "Contract is paused"),
            PaymentError::AlreadyPaused => write!(f, "Contract is already paused"),
            PaymentError::AlreadyInitialized => write!(f, "Contract is already initialized"),
=======
            PaymentError::AdminNotSet => write!(f, "Admin is not set"),
            PaymentError::InvalidFeeRate => write!(f, "Invalid fee rate"),
>>>>>>> 56afedd5
        }
    }
}<|MERGE_RESOLUTION|>--- conflicted
+++ resolved
@@ -12,15 +12,12 @@
     InvalidAmount = 5,
     OrderExpired = 6,
     InvalidToken = 7,
-<<<<<<< HEAD
     AdminNotFound = 8,
     ContractPaused = 9,
     AlreadyPaused = 10,
     AlreadyInitialized = 11,
-=======
     AdminNotSet = 8,
     InvalidFeeRate = 9,
->>>>>>> 56afedd5
 }
 
 impl fmt::Display for PaymentError {
@@ -33,15 +30,12 @@
             PaymentError::InvalidAmount => write!(f, "Invalid amount"),
             PaymentError::OrderExpired => write!(f, "Payment order has expired"),
             PaymentError::InvalidToken => write!(f, "Token not supported by merchant"),
-<<<<<<< HEAD
             PaymentError::AdminNotFound => write!(f, "Admin not found"),
             PaymentError::ContractPaused => write!(f, "Contract is paused"),
             PaymentError::AlreadyPaused => write!(f, "Contract is already paused"),
             PaymentError::AlreadyInitialized => write!(f, "Contract is already initialized"),
-=======
             PaymentError::AdminNotSet => write!(f, "Admin is not set"),
             PaymentError::InvalidFeeRate => write!(f, "Invalid fee rate"),
->>>>>>> 56afedd5
         }
     }
 }