--- conflicted
+++ resolved
@@ -13,28 +13,8 @@
     InvalidAmount = 5,
     OrderExpired = 6,
     InvalidToken = 7,
-<<<<<<< HEAD
 
-    // Admin / contract management
-    AdminNotFound = 8,
-    ContractPaused = 9,
-    AlreadyPaused = 10,
-    InvalidFeeRate = 11,
-
-    // Multi-signature specific errors
-    PaymentNotFound = 12,
-    InvalidThreshold = 13,
-    ThresholdNotMet = 14,
-    AlreadyExecuted = 15,
-    AlreadyCancelled = 16,
-    PaymentExpired = 17,
-    AlreadySigned = 18,
-    NotASigner = 19,
-    InvalidStatus = 20,
-    EmptySignersList = 21,
-    DuplicateSigner = 22,
-    InvalidPaymentId = 23,
-=======
+    // Merchant profile validation errors
     InvalidName = 8,
     InvalidDescription = 9,
     InvalidContactInfo = 10,
@@ -42,7 +22,26 @@
     TransactionLimitExceeded = 12,
     InvalidTransactionLimit = 13,
     MerchantInactive = 14,
->>>>>>> 0aa6a33b
+
+    // Admin / contract management
+    AdminNotFound = 15,
+    ContractPaused = 16,
+    AlreadyPaused = 17,
+    InvalidFeeRate = 18,
+
+    // Multi-signature specific errors
+    PaymentNotFound = 19,
+    InvalidThreshold = 20,
+    ThresholdNotMet = 21,
+    AlreadyExecuted = 22,
+    AlreadyCancelled = 23,
+    PaymentExpired = 24,
+    AlreadySigned = 25,
+    NotASigner = 26,
+    InvalidStatus = 27,
+    EmptySignersList = 28,
+    DuplicateSigner = 29,
+    InvalidPaymentId = 30,
 }
 
 impl fmt::Display for PaymentError {
@@ -56,7 +55,15 @@
             PaymentError::InvalidAmount => write!(f, "Invalid amount"),
             PaymentError::OrderExpired => write!(f, "Payment order has expired"),
             PaymentError::InvalidToken => write!(f, "Token not supported by merchant"),
-<<<<<<< HEAD
+
+            // Merchant profile validation errors
+            PaymentError::InvalidName => write!(f, "Invalid merchant name (must be 1-100 characters)"),
+            PaymentError::InvalidDescription => write!(f, "Invalid description (max 500 characters)"),
+            PaymentError::InvalidContactInfo => write!(f, "Invalid contact info (max 200 characters)"),
+            PaymentError::MerchantAlreadyExists => write!(f, "Merchant already registered"),
+            PaymentError::TransactionLimitExceeded => write!(f, "Transaction amount exceeds merchant limit"),
+            PaymentError::InvalidTransactionLimit => write!(f, "Invalid transaction limit (must be positive)"),
+            PaymentError::MerchantInactive => write!(f, "Merchant account is inactive"),
 
             // Admin / contract management
             PaymentError::AdminNotFound => write!(f, "Admin not found"),
@@ -77,15 +84,6 @@
             PaymentError::EmptySignersList => write!(f, "Signers list cannot be empty"),
             PaymentError::DuplicateSigner => write!(f, "Duplicate signer in list"),
             PaymentError::InvalidPaymentId => write!(f, "Invalid payment ID"),
-=======
-            PaymentError::InvalidName => write!(f, "Invalid merchant name (must be 1-100 characters)"),
-            PaymentError::InvalidDescription => write!(f, "Invalid description (max 500 characters)"),
-            PaymentError::InvalidContactInfo => write!(f, "Invalid contact info (max 200 characters)"),
-            PaymentError::MerchantAlreadyExists => write!(f, "Merchant already registered"),
-            PaymentError::TransactionLimitExceeded => write!(f, "Transaction amount exceeds merchant limit"),
-            PaymentError::InvalidTransactionLimit => write!(f, "Invalid transaction limit (must be positive)"),
-            PaymentError::MerchantInactive => write!(f, "Merchant account is inactive"),
->>>>>>> 0aa6a33b
         }
     }
 }
