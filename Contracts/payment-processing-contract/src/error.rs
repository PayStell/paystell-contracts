--- conflicted
+++ resolved
@@ -13,31 +13,26 @@
     InvalidAmount = 5,
     OrderExpired = 6,
     InvalidToken = 7,
-<<<<<<< HEAD
-    AdminNotSet = 8,
-=======
 
     // Admin / contract management
     AdminNotFound = 8,
->>>>>>> 40eb65e1
     ContractPaused = 9,
-    AdminNotFound = 10,
-    AlreadyPaused = 11,
-    InvalidFeeRate = 12,
+    AlreadyPaused = 10,
+    InvalidFeeRate = 11,
 
     // Multi-signature specific errors
-    PaymentNotFound = 13,
-    InvalidThreshold = 14,
-    ThresholdNotMet = 15,
-    AlreadyExecuted = 16,
-    AlreadyCancelled = 17,
-    PaymentExpired = 18,
-    AlreadySigned = 19,
-    NotASigner = 20,
-    InvalidStatus = 21,
-    EmptySignersList = 22,
-    DuplicateSigner = 23,
-    InvalidPaymentId = 24,
+    PaymentNotFound = 12,
+    InvalidThreshold = 13,
+    ThresholdNotMet = 14,
+    AlreadyExecuted = 15,
+    AlreadyCancelled = 16,
+    PaymentExpired = 17,
+    AlreadySigned = 18,
+    NotASigner = 19,
+    InvalidStatus = 20,
+    EmptySignersList = 21,
+    DuplicateSigner = 22,
+    InvalidPaymentId = 23,
 }
 
 impl fmt::Display for PaymentError {
@@ -51,20 +46,11 @@
             PaymentError::InvalidAmount => write!(f, "Invalid amount"),
             PaymentError::OrderExpired => write!(f, "Payment order has expired"),
             PaymentError::InvalidToken => write!(f, "Token not supported by merchant"),
-<<<<<<< HEAD
-            PaymentError::AdminNotSet => write!(f, "Admin is not set"),
-=======
 
             // Admin / contract management
             PaymentError::AdminNotFound => write!(f, "Admin not found"),
->>>>>>> 40eb65e1
             PaymentError::ContractPaused => write!(f, "Contract is paused"),
-            PaymentError::AdminNotFound => write!(f, "Admin not found"),
             PaymentError::AlreadyPaused => write!(f, "Contract is already paused"),
-<<<<<<< HEAD
-=======
-            PaymentError::AlreadyInitialized => write!(f, "Contract is already initialized"),
->>>>>>> 40eb65e1
             PaymentError::InvalidFeeRate => write!(f, "Invalid fee rate"),
 
             // Multi-signature
