use core::fmt;
use soroban_sdk::contracterror;

#[contracterror]
#[derive(Copy, Clone, Debug, Eq, PartialEq, PartialOrd, Ord)]
#[repr(u32)]
pub enum PaymentError {
    NotAuthorized = 1,
    MerchantNotFound = 2,
    InvalidSignature = 3,
    NonceAlreadyUsed = 4,
    InvalidAmount = 5,
    OrderExpired = 6,
    InvalidToken = 7,
<<<<<<< HEAD
    // Multi-signature specific errors
    PaymentNotFound = 8,
    InvalidThreshold = 9,
    ThresholdNotMet = 10,
    AlreadyExecuted = 11,
    AlreadyCancelled = 12,
    PaymentExpired = 13,
    AlreadySigned = 14,
    NotASigner = 15,
    InvalidStatus = 16,
    EmptySignersList = 17,
    DuplicateSigner = 18,
    InvalidPaymentId = 19,
=======
    AdminNotFound = 8,
    ContractPaused = 9,
    AlreadyPaused = 10,
    AlreadyInitialized = 11,
    InvalidFeeRate = 12,
>>>>>>> 044d1f07
}

impl fmt::Display for PaymentError {
    fn fmt(&self, f: &mut fmt::Formatter<'_>) -> fmt::Result {
        match self {
            PaymentError::NotAuthorized => write!(f, "Not authorized"),
            PaymentError::MerchantNotFound => write!(f, "Merchant not found or inactive"),
            PaymentError::InvalidSignature => write!(f, "Invalid merchant signature"),
            PaymentError::NonceAlreadyUsed => write!(f, "Payment nonce already used"),
            PaymentError::InvalidAmount => write!(f, "Invalid amount"),
            PaymentError::OrderExpired => write!(f, "Payment order has expired"),
            PaymentError::InvalidToken => write!(f, "Token not supported by merchant"),
<<<<<<< HEAD
            PaymentError::PaymentNotFound => write!(f, "Multi-signature payment not found"),
            PaymentError::InvalidThreshold => write!(f, "Invalid threshold value"),
            PaymentError::ThresholdNotMet => write!(f, "Signature threshold not met"),
            PaymentError::AlreadyExecuted => write!(f, "Payment already executed"),
            PaymentError::AlreadyCancelled => write!(f, "Payment already cancelled"),
            PaymentError::PaymentExpired => write!(f, "Payment has expired"),
            PaymentError::AlreadySigned => write!(f, "Already signed by this signer"),
            PaymentError::NotASigner => write!(f, "Not a valid signer for this payment"),
            PaymentError::InvalidStatus => write!(f, "Invalid payment status"),
            PaymentError::EmptySignersList => write!(f, "Signers list cannot be empty"),
            PaymentError::DuplicateSigner => write!(f, "Duplicate signer in list"),
            PaymentError::InvalidPaymentId => write!(f, "Invalid payment ID"),
=======
            PaymentError::AdminNotFound => write!(f, "Admin not found"),
            PaymentError::ContractPaused => write!(f, "Contract is paused"),
            PaymentError::AlreadyPaused => write!(f, "Contract is already paused"),
            PaymentError::AlreadyInitialized => write!(f, "Contract is already initialized"),
            // PaymentError::AdminNotSet => write!(f, "Admin is not set"),
            PaymentError::InvalidFeeRate => write!(f, "Invalid fee rate"),
>>>>>>> 044d1f07
        }
    }
}<|MERGE_RESOLUTION|>--- conflicted
+++ resolved
@@ -5,6 +5,7 @@
 #[derive(Copy, Clone, Debug, Eq, PartialEq, PartialOrd, Ord)]
 #[repr(u32)]
 pub enum PaymentError {
+    // Common
     NotAuthorized = 1,
     MerchantNotFound = 2,
     InvalidSignature = 3,
@@ -12,32 +13,33 @@
     InvalidAmount = 5,
     OrderExpired = 6,
     InvalidToken = 7,
-<<<<<<< HEAD
-    // Multi-signature specific errors
-    PaymentNotFound = 8,
-    InvalidThreshold = 9,
-    ThresholdNotMet = 10,
-    AlreadyExecuted = 11,
-    AlreadyCancelled = 12,
-    PaymentExpired = 13,
-    AlreadySigned = 14,
-    NotASigner = 15,
-    InvalidStatus = 16,
-    EmptySignersList = 17,
-    DuplicateSigner = 18,
-    InvalidPaymentId = 19,
-=======
+
+    // Admin / contract management
     AdminNotFound = 8,
     ContractPaused = 9,
     AlreadyPaused = 10,
     AlreadyInitialized = 11,
     InvalidFeeRate = 12,
->>>>>>> 044d1f07
+
+    // Multi-signature specific errors
+    PaymentNotFound = 13,
+    InvalidThreshold = 14,
+    ThresholdNotMet = 15,
+    AlreadyExecuted = 16,
+    AlreadyCancelled = 17,
+    PaymentExpired = 18,
+    AlreadySigned = 19,
+    NotASigner = 20,
+    InvalidStatus = 21,
+    EmptySignersList = 22,
+    DuplicateSigner = 23,
+    InvalidPaymentId = 24,
 }
 
 impl fmt::Display for PaymentError {
     fn fmt(&self, f: &mut fmt::Formatter<'_>) -> fmt::Result {
         match self {
+            // Common
             PaymentError::NotAuthorized => write!(f, "Not authorized"),
             PaymentError::MerchantNotFound => write!(f, "Merchant not found or inactive"),
             PaymentError::InvalidSignature => write!(f, "Invalid merchant signature"),
@@ -45,7 +47,15 @@
             PaymentError::InvalidAmount => write!(f, "Invalid amount"),
             PaymentError::OrderExpired => write!(f, "Payment order has expired"),
             PaymentError::InvalidToken => write!(f, "Token not supported by merchant"),
-<<<<<<< HEAD
+
+            // Admin / contract management
+            PaymentError::AdminNotFound => write!(f, "Admin not found"),
+            PaymentError::ContractPaused => write!(f, "Contract is paused"),
+            PaymentError::AlreadyPaused => write!(f, "Contract is already paused"),
+            PaymentError::AlreadyInitialized => write!(f, "Contract is already initialized"),
+            PaymentError::InvalidFeeRate => write!(f, "Invalid fee rate"),
+
+            // Multi-signature
             PaymentError::PaymentNotFound => write!(f, "Multi-signature payment not found"),
             PaymentError::InvalidThreshold => write!(f, "Invalid threshold value"),
             PaymentError::ThresholdNotMet => write!(f, "Signature threshold not met"),
@@ -58,14 +68,6 @@
             PaymentError::EmptySignersList => write!(f, "Signers list cannot be empty"),
             PaymentError::DuplicateSigner => write!(f, "Duplicate signer in list"),
             PaymentError::InvalidPaymentId => write!(f, "Invalid payment ID"),
-=======
-            PaymentError::AdminNotFound => write!(f, "Admin not found"),
-            PaymentError::ContractPaused => write!(f, "Contract is paused"),
-            PaymentError::AlreadyPaused => write!(f, "Contract is already paused"),
-            PaymentError::AlreadyInitialized => write!(f, "Contract is already initialized"),
-            // PaymentError::AdminNotSet => write!(f, "Admin is not set"),
-            PaymentError::InvalidFeeRate => write!(f, "Invalid fee rate"),
->>>>>>> 044d1f07
         }
     }
-}+}
